--- conflicted
+++ resolved
@@ -25,11 +25,7 @@
 
 
 def upgrade():
-<<<<<<< HEAD
-    from migrations.postgres_helpers import is_postgresql
-=======
     from migrations.postgres_helpers import is_postgresql, is_sqlite, safe_add_column
->>>>>>> 51b50273
 
     bind = op.get_bind()
 
@@ -150,11 +146,7 @@
 
 
 def downgrade():
-<<<<<<< HEAD
-    from migrations.postgres_helpers import is_postgresql
-=======
     from migrations.postgres_helpers import is_postgresql, is_sqlite, safe_add_column, safe_drop_column
->>>>>>> 51b50273
 
     bind = op.get_bind()
 
