"""0006 recipe lineage upgrade

Revision ID: 0006_recipe_lineage_upgrade
Revises: 0005_cleanup_guardrails
Create Date: 2025-11-14 18:32:00.000000
"""

import json
from alembic import op
import sqlalchemy as sa
from sqlalchemy.orm import Session

from migrations.postgres_helpers import (
    safe_add_column,
    safe_drop_column,
    safe_create_index,
    safe_drop_index,
    safe_create_foreign_key,
    safe_drop_foreign_key,
    safe_batch_alter_table,
    table_exists,
    column_exists,
)


# revision identifiers, used by Alembic.
revision = '0006_recipe_lineage_upgrade'
down_revision = '0005_cleanup_guardrails'
branch_labels = None
depends_on = None


def _rename_parent_column():
    """Rename recipe.parent_id -> parent_recipe_id if needed."""
    if not table_exists('recipe'):
        return
    if not column_exists('recipe', 'parent_id'):
        return
    if column_exists('recipe', 'parent_recipe_id'):
        return

    with safe_batch_alter_table('recipe') as batch_op:
        batch_op.alter_column('parent_id', new_column_name='parent_recipe_id', existing_type=sa.Integer)


def _ensure_backup_table():
    """Create the lineage backup table if it does not already exist."""
    if table_exists('recipe_lineage_backup'):
        return
    op.create_table(
        'recipe_lineage_backup',
        sa.Column('id', sa.Integer, primary_key=True),
        sa.Column('snapshot', sa.Text, nullable=False),
        sa.Column('created_at', sa.DateTime, nullable=False, server_default=sa.text('CURRENT_TIMESTAMP')),
    )


def _store_lineage_backup(bind):
    """Persist lineage metadata so downgrades can restore on re-upgrade."""
    if not table_exists('recipe'):
        return

    metadata = sa.MetaData()
    reflect_tables = ['recipe']
    if table_exists('recipe_lineage'):
        reflect_tables.append('recipe_lineage')
    metadata.reflect(bind=bind, only=reflect_tables)

    recipe_table = metadata.tables['recipe']
    lineage_table = metadata.tables.get('recipe_lineage')

    recipe_rows = bind.execute(
        sa.select(
            recipe_table.c.id,
            recipe_table.c.parent_recipe_id,
            recipe_table.c.cloned_from_id,
            recipe_table.c.root_recipe_id
        )
    ).mappings().all()

    lineage_rows = []
    if lineage_table is not None:
        lineage_rows = bind.execute(
            sa.select(
                lineage_table.c.recipe_id,
                lineage_table.c.source_recipe_id,
                lineage_table.c.event_type,
                lineage_table.c.user_id,
                lineage_table.c.notes,
                lineage_table.c.organization_id,
                lineage_table.c.created_at
            )
        ).mappings().all()

    payload = {
        'recipes': [dict(row) for row in recipe_rows if any(row[k] is not None for k in ('parent_recipe_id', 'cloned_from_id', 'root_recipe_id'))],
        'lineage': [dict(row) for row in lineage_rows],
    }

    if not payload['recipes'] and not payload['lineage']:
        return

    _ensure_backup_table()
    metadata.reflect(bind=bind, only=['recipe_lineage_backup'])
    backup_table = metadata.tables['recipe_lineage_backup']
    bind.execute(
        backup_table.insert().values(
            snapshot=json.dumps(payload, default=str)
        )
    )


def _restore_lineage_from_backup(bind):
    """Rehydrate lineage metadata captured during downgrade."""
    if not table_exists('recipe_lineage_backup'):
        return

    metadata = sa.MetaData()
    metadata.reflect(bind=bind, only=['recipe_lineage_backup'])
    backup_table = metadata.tables['recipe_lineage_backup']

    latest = bind.execute(
        sa.select(
            backup_table.c.id,
            backup_table.c.snapshot
        ).order_by(backup_table.c.id.desc())
    ).first()

    if not latest:
        op.drop_table('recipe_lineage_backup')
        return

    snapshot = latest.snapshot
    if isinstance(snapshot, str):
        try:
            snapshot = json.loads(snapshot)
        except json.JSONDecodeError:
            snapshot = None

    if not snapshot:
        bind.execute(backup_table.delete().where(backup_table.c.id == latest.id))
        op.drop_table('recipe_lineage_backup')
        return

    target_tables = ['recipe']
    if table_exists('recipe_lineage'):
        target_tables.append('recipe_lineage')
    target_metadata = sa.MetaData()
    target_metadata.reflect(bind=bind, only=target_tables)
    recipe_table = target_metadata.tables['recipe']
    lineage_table = target_metadata.tables.get('recipe_lineage')

    for row in snapshot.get('recipes', []):
        stmt = (
            recipe_table.update()
            .where(recipe_table.c.id == row.get('id'))
            .values(
                parent_recipe_id=row.get('parent_recipe_id'),
                cloned_from_id=row.get('cloned_from_id'),
                root_recipe_id=row.get('root_recipe_id')
            )
        )
        bind.execute(stmt)

    lineage_payload = snapshot.get('lineage') or []
    if lineage_payload and lineage_table is not None:
        bind.execute(
            lineage_table.insert(),
            [
                {
                    'recipe_id': item.get('recipe_id'),
                    'source_recipe_id': item.get('source_recipe_id'),
                    'event_type': item.get('event_type'),
                    'user_id': item.get('user_id'),
                    'notes': item.get('notes'),
                    'organization_id': item.get('organization_id'),
                    'created_at': item.get('created_at'),
                }
                for item in lineage_payload
            ]
        )

    # Remove the consumed backup row and table to keep schema tidy when on 0006+
    bind.execute(backup_table.delete().where(backup_table.c.id == latest.id))
    op.drop_table('recipe_lineage_backup')


def _backfill_root_ids(bind):
    if not table_exists('recipe'):
        return

    metadata = sa.MetaData()
    metadata.reflect(bind=bind, only=['recipe'])
    recipe_table = metadata.tables['recipe']

    session = Session(bind=bind)
    try:
        rows = session.execute(
            sa.select(recipe_table.c.id, recipe_table.c.parent_recipe_id, recipe_table.c.root_recipe_id)
        ).all()
        parent_map = {row.id: row.parent_recipe_id for row in rows}
        cache: dict[int, int] = {}

        def resolve_root(recipe_id: int) -> int:
            if recipe_id in cache:
                return cache[recipe_id]
            seen = set()
            current = recipe_id
            parent = parent_map.get(current)
            while parent:
                if parent in seen:
                    break
                seen.add(parent)
                current = parent
                parent = parent_map.get(current)
            cache[recipe_id] = current
            return current

        for row in rows:
            if row.root_recipe_id:
                continue
            root_id = resolve_root(row.id)
            session.execute(
                sa.update(recipe_table)
                .where(recipe_table.c.id == row.id)
                .values(root_recipe_id=root_id or row.id)
            )
        session.commit()
    finally:
        session.close()


def upgrade():
    bind = op.get_bind()

    _rename_parent_column()

    # Add lineage columns
    safe_add_column('recipe', sa.Column('cloned_from_id', sa.Integer, nullable=True))
    safe_add_column('recipe', sa.Column('root_recipe_id', sa.Integer, nullable=True))

    # Create indexes for lineage columns
    safe_create_index('ix_recipe_parent_recipe_id', 'recipe', ['parent_recipe_id'])
    safe_create_index('ix_recipe_cloned_from_id', 'recipe', ['cloned_from_id'])
    safe_create_index('ix_recipe_root_recipe_id', 'recipe', ['root_recipe_id'])

    # Add FK constraints where supported
    safe_create_foreign_key('fk_recipe_parent_recipe_id', 'recipe', 'recipe', ['parent_recipe_id'], ['id'])
    safe_create_foreign_key('fk_recipe_cloned_from_id', 'recipe', 'recipe', ['cloned_from_id'], ['id'])
    safe_create_foreign_key('fk_recipe_root_recipe_id', 'recipe', 'recipe', ['root_recipe_id'], ['id'])

    # Create recipe_lineage table
    op.create_table(
        'recipe_lineage',
        sa.Column('id', sa.Integer, primary_key=True),
        sa.Column('organization_id', sa.Integer, sa.ForeignKey('organization.id'), nullable=True),
        sa.Column('recipe_id', sa.Integer, sa.ForeignKey('recipe.id'), nullable=False),
        sa.Column('source_recipe_id', sa.Integer, sa.ForeignKey('recipe.id'), nullable=True),
        sa.Column('event_type', sa.String(length=32), nullable=False),
        sa.Column('user_id', sa.Integer, sa.ForeignKey('user.id'), nullable=True),
        sa.Column('notes', sa.Text, nullable=True),
        sa.Column('created_at', sa.DateTime, nullable=False, server_default=sa.text('CURRENT_TIMESTAMP')),
    )
    safe_create_index('ix_recipe_lineage_recipe_id', 'recipe_lineage', ['recipe_id'])
    safe_create_index('ix_recipe_lineage_source_recipe_id', 'recipe_lineage', ['source_recipe_id'])
    safe_create_index('ix_recipe_lineage_event_type', 'recipe_lineage', ['event_type'])

    _restore_lineage_from_backup(bind)
    _backfill_root_ids(bind)


def downgrade():
    bind = op.get_bind()

<<<<<<< HEAD
<<<<<<< HEAD
=======
>>>>>>> 9dbd595c
    # Clean up any unified_inventory_history references before dropping tables/columns
    from migrations.postgres_helpers import is_postgresql
    if is_postgresql():
        # Check if batch_id column exists in unified_inventory_history
        unified_history_columns = bind.execute(sa.text("""
            SELECT column_name FROM information_schema.columns 
            WHERE table_name = 'unified_inventory_history' AND column_name = 'batch_id'
        """)).fetchone()
        if unified_history_columns:
            bind.execute(sa.text("""
                UPDATE unified_inventory_history SET batch_id = NULL WHERE batch_id IS NOT NULL
            """))

        # Check if used_for_batch_id column exists in unified_inventory_history
        used_for_batch_columns = bind.execute(sa.text("""
            SELECT column_name FROM information_schema.columns 
            WHERE table_name = 'unified_inventory_history' AND column_name = 'used_for_batch_id'
        """)).fetchone()
        if used_for_batch_columns:
            bind.execute(sa.text("""
                UPDATE unified_inventory_history SET used_for_batch_id = NULL WHERE used_for_batch_id IS NOT NULL
            """))
    else:
        # SQLite version
        # Check if batch_id column exists in unified_inventory_history
        unified_history_check = bind.execute(sa.text("""
            SELECT name FROM pragma_table_info('unified_inventory_history') WHERE name = 'batch_id'
        """)).fetchone()
        if unified_history_check:
            bind.execute(sa.text("""
                UPDATE unified_inventory_history SET batch_id = NULL WHERE batch_id IS NOT NULL
            """))

        # Check if used_for_batch_id column exists in unified_inventory_history  
        used_for_batch_check = bind.execute(sa.text("""
            SELECT name FROM pragma_table_info('unified_inventory_history') WHERE name = 'used_for_batch_id'
        """)).fetchone()
        if used_for_batch_check:
            bind.execute(sa.text("""
                UPDATE unified_inventory_history SET used_for_batch_id = NULL WHERE used_for_batch_id IS NOT NULL
            """))

<<<<<<< HEAD
=======
>>>>>>> origin/main
=======
>>>>>>> 9dbd595c
    _store_lineage_backup(bind)

    # Drop lineage table
    if table_exists('recipe_lineage'):
        safe_drop_index('ix_recipe_lineage_event_type', 'recipe_lineage')
        safe_drop_index('ix_recipe_lineage_source_recipe_id', 'recipe_lineage')
        safe_drop_index('ix_recipe_lineage_recipe_id', 'recipe_lineage')
        op.drop_table('recipe_lineage')

    # Drop FK constraints if present
    safe_drop_foreign_key('fk_recipe_root_recipe_id', 'recipe')
    safe_drop_foreign_key('fk_recipe_cloned_from_id', 'recipe')
    safe_drop_foreign_key('fk_recipe_parent_recipe_id', 'recipe')

    # Drop indexes
    safe_drop_index('ix_recipe_root_recipe_id', 'recipe')
    safe_drop_index('ix_recipe_cloned_from_id', 'recipe')
    safe_drop_index('ix_recipe_parent_recipe_id', 'recipe')

    # Drop columns
    safe_drop_column('recipe', 'root_recipe_id')
    safe_drop_column('recipe', 'cloned_from_id')

    # Rename column back if needed
    if column_exists('recipe', 'parent_recipe_id') and not column_exists('recipe', 'parent_id'):
        with safe_batch_alter_table('recipe') as batch_op:
            batch_op.alter_column('parent_recipe_id', new_column_name='parent_id', existing_type=sa.Integer)<|MERGE_RESOLUTION|>--- conflicted
+++ resolved
@@ -272,10 +272,6 @@
 def downgrade():
     bind = op.get_bind()
 
-<<<<<<< HEAD
-<<<<<<< HEAD
-=======
->>>>>>> 9dbd595c
     # Clean up any unified_inventory_history references before dropping tables/columns
     from migrations.postgres_helpers import is_postgresql
     if is_postgresql():
@@ -318,11 +314,6 @@
                 UPDATE unified_inventory_history SET used_for_batch_id = NULL WHERE used_for_batch_id IS NOT NULL
             """))
 
-<<<<<<< HEAD
-=======
->>>>>>> origin/main
-=======
->>>>>>> 9dbd595c
     _store_lineage_backup(bind)
 
     # Drop lineage table
