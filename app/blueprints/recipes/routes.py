from dataclasses import dataclass
from typing import Any, Dict, Optional

from flask import render_template, request, redirect, url_for, flash, jsonify
from flask_login import login_required, current_user

from . import recipes_bp
from app.extensions import db
from app.models import Recipe, InventoryItem, GlobalItem, RecipeLineage
from app.models.recipe_marketplace import RecipeProductGroup
from app.utils.permissions import require_permission
from app.utils.settings import is_feature_enabled
from app.services.recipe_marketplace_service import RecipeMarketplaceService

from app.services.recipe_service import (
    create_recipe, update_recipe, delete_recipe, get_recipe_details,
    duplicate_recipe
)

from app.utils.unit_utils import get_global_unit_list
from app.services.inventory_adjustment import create_inventory_item
from app.models.unit import Unit
from app.models.product_category import ProductCategory
import logging
from sqlalchemy import func, or_
from sqlalchemy.orm import joinedload
from itertools import zip_longest

logger = logging.getLogger(__name__)
_ALLOWED_COVER_EXTENSIONS = {"png", "jpg", "jpeg", "gif", "webp"}

@recipes_bp.route('/new', methods=['GET', 'POST'])
@login_required
def new_recipe():
    if request.method == 'POST':
        is_clone = request.form.get('is_clone') == 'true'
        cloned_from_id = _safe_int(request.form.get('cloned_from_id'))
        target_status = _get_submission_status(request.form)
        try:
            submission = _build_recipe_submission(request.form, request.files)
            if not submission.ok:
                flash(submission.error, 'error')
                ingredient_prefill, consumable_prefill = _build_prefill_from_form(request.form)
                form_recipe = _recipe_from_form(request.form)
                return _render_recipe_form(
                    recipe=form_recipe,
                    ingredient_prefill=ingredient_prefill,
                    consumable_prefill=consumable_prefill,
                    is_clone=is_clone,
                    cloned_from_id=cloned_from_id,
                    form_values=request.form
                )

            payload = dict(submission.kwargs)
            payload.update({
                'status': target_status,
                'cloned_from_id': cloned_from_id,
            })

            submitted_ingredients = payload.get('ingredients') or []
            success, result = create_recipe(**payload)

            if success:
                try:
                    created_names = []
                    for ing in submitted_ingredients:
                        from app.models import InventoryItem as _Inv
                        item = db.session.get(_Inv, ing['item_id'])
                        if item and not getattr(item, 'global_item_id', None) and float(getattr(item, 'quantity', 0) or 0) == 0.0:
                            created_names.append(item.name)
                    if created_names:
                        flash(f"Added {len(created_names)} new inventory item(s) from this recipe: " + ", ".join(created_names))
                except Exception:
                    pass
                if target_status == 'draft':
                    flash('Recipe saved as a draft. You can finish it later from the recipes list.', 'info')
                else:
                    flash('Recipe published successfully.', 'success')
                try:
                    from flask import session as _session
                    _session.pop('tool_draft', None)
                    _session.pop('tool_draft_meta', None)
                except Exception:
                    pass
                return redirect(url_for('recipes.view_recipe', recipe_id=result.id))

            error_message, missing_fields = _parse_service_error(result)
            draft_prompt = _build_draft_prompt(missing_fields, target_status, error_message)
            flash(f'Error creating recipe: {error_message}', 'error')
            ingredient_prefill, consumable_prefill = _build_prefill_from_form(request.form)
            form_recipe = _recipe_from_form(request.form)
            return _render_recipe_form(
                recipe=form_recipe,
                ingredient_prefill=ingredient_prefill,
                consumable_prefill=consumable_prefill,
                is_clone=is_clone,
                cloned_from_id=cloned_from_id,
                form_values=request.form,
                draft_prompt=draft_prompt
            )

        except Exception as e:
            db.session.rollback()
            logger.exception(f"Error creating recipe: {str(e)}")
            flash('An unexpected error occurred', 'error')
            ingredient_prefill, consumable_prefill = _build_prefill_from_form(request.form)
            form_recipe = _recipe_from_form(request.form)
            return _render_recipe_form(
                recipe=form_recipe,
                ingredient_prefill=ingredient_prefill,
                consumable_prefill=consumable_prefill,
                is_clone=is_clone,
                cloned_from_id=cloned_from_id,
                form_values=request.form
            )

    from flask import session
    draft = session.get('tool_draft', None)
    try:
        from datetime import datetime, timezone, timedelta
        from app.utils.timezone_utils import TimezoneUtils
        meta = session.get('tool_draft_meta') or {}
        created_at = meta.get('created_at')
        if created_at:
            created_dt = datetime.fromisoformat(created_at)
            created_dt = TimezoneUtils.ensure_timezone_aware(created_dt)
            if datetime.now(timezone.utc) - created_dt > timedelta(hours=72):
                session.pop('tool_draft', None)
                session.pop('tool_draft_meta', None)
                draft = None
    except Exception:
        pass
    prefill = None
    if isinstance(draft, dict):
        try:
            prefill = Recipe(
                name=draft.get('name') or '',
                instructions=draft.get('instructions') or '',
                predicted_yield=float(draft.get('predicted_yield') or 0) or 0.0,
                predicted_yield_unit=(draft.get('predicted_yield_unit') or '')
            )
            cat_name = (draft.get('category_name') or '').strip()
            if cat_name:
                from app.models.product_category import ProductCategory
                cat = ProductCategory.query.filter(func.lower(ProductCategory.name) == func.lower(db.literal(cat_name))).first()
                if cat:
                    prefill.category_id = cat.id
        except Exception:
            prefill = None

    return _render_recipe_form(recipe=prefill)

@recipes_bp.route('/')
@login_required
def list_recipes():
    # Simple data retrieval - no business logic
    query = Recipe.query.filter_by(parent_recipe_id=None)
    if current_user.organization_id:
        query = query.filter_by(organization_id=current_user.organization_id)

    recipes = query.all()
    inventory_units = get_global_unit_list()
    return render_template('pages/recipes/recipe_list.html', recipes=recipes, inventory_units=inventory_units)

@recipes_bp.route('/<int:recipe_id>/view')
@login_required
def view_recipe(recipe_id):
    try:
        recipe = get_recipe_details(recipe_id)
        if not recipe:
            flash('Recipe not found.', 'error')
            return redirect(url_for('recipes.list_recipes'))

        inventory_units = get_global_unit_list()
        lineage_enabled = True
        return render_template(
            'pages/recipes/view_recipe.html',
            recipe=recipe,
            inventory_units=inventory_units,
            lineage_enabled=lineage_enabled,
        )

    except Exception as e:
        flash(f"Error loading recipe: {str(e)}", "error")
        logger.exception(f"Error viewing recipe: {str(e)}")
        return redirect(url_for('recipes.list_recipes'))


@recipes_bp.route('/<int:recipe_id>/lineage')
@login_required
def recipe_lineage(recipe_id):
    try:
        recipe = get_recipe_details(recipe_id)
    except PermissionError:
        flash("You do not have access to this recipe.", "error")
        return redirect(url_for('recipes.list_recipes'))
    except Exception as exc:
        flash(f"Unable to load recipe lineage: {exc}", "error")
        return redirect(url_for('recipes.list_recipes'))

    if not recipe:
        flash('Recipe not found.', 'error')
        return redirect(url_for('recipes.list_recipes'))

    root_id = recipe.root_recipe_id or recipe.id
    relatives = (
        Recipe.query.options(joinedload(Recipe.organization))
        .filter(or_(Recipe.id == root_id, Recipe.root_recipe_id == root_id))
        .order_by(Recipe.created_at.asc())
        .all()
    )

    nodes = {rel.id: {'recipe': rel, 'children': []} for rel in relatives}
    for rel in relatives:
        parent_id = None
        edge_type = None
        if rel.parent_recipe_id and rel.parent_recipe_id in nodes:
            parent_id = rel.parent_recipe_id
            edge_type = 'variation'
        elif rel.cloned_from_id and rel.cloned_from_id in nodes:
            parent_id = rel.cloned_from_id
            edge_type = 'clone'
        elif rel.id != root_id and rel.root_recipe_id and rel.root_recipe_id in nodes:
            parent_id = rel.root_recipe_id
            edge_type = 'root'

        if parent_id and edge_type:
            nodes[parent_id]['children'].append({'id': rel.id, 'edge': edge_type})

    root_recipe = nodes.get(root_id, {'recipe': recipe})
    lineage_tree = _serialize_lineage_tree(root_recipe['recipe'], nodes, recipe.id)
    lineage_path = _build_lineage_path(recipe.id, nodes, root_id)
    events = (
        RecipeLineage.query.filter_by(recipe_id=recipe.id)
        .order_by(RecipeLineage.created_at.asc())
        .all()
    )

    origin_source_org = None
    if recipe.org_origin_purchased and recipe.origin_source_org:
        origin_source_org = recipe.origin_source_org

    org_marketplace_enabled = is_feature_enabled('FEATURE_ORG_MARKETPLACE_DASHBOARD')

    return render_template(
        'pages/recipes/recipe_lineage.html',
        recipe=recipe,
        origin_source_org=origin_source_org,
        lineage_tree=lineage_tree,
        lineage_path=lineage_path,
        lineage_events=events,
        org_marketplace_enabled=org_marketplace_enabled,
    )









@recipes_bp.route('/<int:recipe_id>/variation', methods=['GET', 'POST'])
@login_required
def create_variation(recipe_id):
    try:
        parent = get_recipe_details(recipe_id)
        if not parent:
            flash('Parent recipe not found.', 'error')
            return redirect(url_for('recipes.list_recipes'))

        if request.method == 'POST':
            target_status = _get_submission_status(request.form)
            submission = _build_recipe_submission(request.form, request.files, defaults=parent)
            if not submission.ok:
                flash(submission.error, 'error')
                ingredient_prefill, consumable_prefill = _build_prefill_from_form(request.form)
                variation_draft = _recipe_from_form(request.form, base_recipe=parent)
                variation_draft.parent_recipe_id = parent.id
                return _render_recipe_form(
                    recipe=variation_draft,
                    is_variation=True,
                    parent_recipe=parent,
                    ingredient_prefill=ingredient_prefill,
                    consumable_prefill=consumable_prefill,
                    form_values=request.form
                )

            payload = dict(submission.kwargs)
            payload.update({
                'parent_recipe_id': parent.id,
                'status': target_status,
            })
            if payload.get('product_group_id') is None and parent.product_group_id:
                payload['product_group_id'] = parent.product_group_id
            if not payload.get('label_prefix') and parent.label_prefix:
                payload['label_prefix'] = ""

            success, result = create_recipe(**payload)

            if success:
                if target_status == 'draft':
                    flash('Variation saved as a draft.', 'info')
                else:
                    flash('Recipe variation created successfully.')
                return redirect(url_for('recipes.view_recipe', recipe_id=result.id))

            error_message, missing_fields = _parse_service_error(result)
            draft_prompt = _build_draft_prompt(missing_fields, target_status, error_message)
            flash(f'Error creating variation: {error_message}', 'error')
            ingredient_prefill, consumable_prefill = _build_prefill_from_form(request.form)
            variation_draft = _recipe_from_form(request.form, base_recipe=parent)
            variation_draft.parent_recipe_id = parent.id
            return _render_recipe_form(
                recipe=variation_draft,
                is_variation=True,
                parent_recipe=parent,
                ingredient_prefill=ingredient_prefill,
                consumable_prefill=consumable_prefill,
                form_values=request.form,
                draft_prompt=draft_prompt
            )

        new_variation = _create_variation_template(parent)
        ingredient_prefill = _serialize_assoc_rows(parent.recipe_ingredients)
        consumable_prefill = _serialize_assoc_rows(parent.recipe_consumables)

        return _render_recipe_form(
            recipe=new_variation,
            is_variation=True,
            parent_recipe=parent,
            ingredient_prefill=ingredient_prefill,
            consumable_prefill=consumable_prefill
        )

    except Exception as e:
        flash(f"Error creating variation: {str(e)}", "error")
        logger.exception(f"Error creating variation: {str(e)}")
        return redirect(url_for('recipes.view_recipe', recipe_id=recipe_id))

@recipes_bp.route('/<int:recipe_id>/edit', methods=['GET', 'POST'])
@login_required
def edit_recipe(recipe_id):
    recipe = get_recipe_details(recipe_id)
    if not recipe:
        flash('Recipe not found.', 'error')
        return redirect(url_for('recipes.list_recipes'))

    if recipe.is_locked:
        flash('This recipe is locked and cannot be edited.', 'error')
        return redirect(url_for('recipes.view_recipe', recipe_id=recipe_id))

    draft_prompt = None
    form_override = None
    if request.method == 'POST':
        target_status = _get_submission_status(request.form)
        try:
<<<<<<< HEAD
            submission = _build_recipe_submission(request.form, request.files, defaults=recipe, existing=recipe)
            if not submission.ok:
                flash(submission.error, 'error')
=======
            # DEBUG: Log form data for yield validation debugging
            logger.info(f"=== RECIPE EDIT FORM DEBUG ===")
            logger.info(f"Recipe ID: {recipe_id}")
            logger.info(f"Form predicted_yield: {request.form.get('predicted_yield')} (raw)")
            logger.info(f"Form predicted_yield_unit: {request.form.get('predicted_yield_unit')}")

            try:
                yield_val = float(request.form.get('predicted_yield') or 0.0)
                logger.info(f"Converted yield value: {yield_val}")
            except Exception as e:
                logger.error(f"Error converting yield: {e}")
                yield_val = 0.0

            ingredients = _extract_ingredients_from_form(request.form)
            marketplace_ok, marketplace_result = RecipeMarketplaceService.extract_submission(
                request.form, request.files, existing=recipe
            )
            if not marketplace_ok:
                flash(marketplace_result, 'error')
>>>>>>> 4201e53b
                form_override = request.form
                ingredient_prefill, consumable_prefill = _build_prefill_from_form(request.form)
                return _render_recipe_form(
                    recipe=recipe,
                    edit_mode=True,
                    ingredient_prefill=ingredient_prefill,
                    consumable_prefill=consumable_prefill,
                    form_values=form_override
                )

<<<<<<< HEAD
            payload = dict(submission.kwargs)
            payload['status'] = target_status
=======
            portioning_payload = None
            try:
                is_portioned = request.form.get('is_portioned', '') == 'true'
                if is_portioned:
                    portion_name = (request.form.get('portion_name') or '').strip() or None
                    unit_id = None
                    if portion_name:
                        try:
                            existing = Unit.query.filter(Unit.name == portion_name).order_by((Unit.organization_id == current_user.organization_id).desc()).first()
                        except Exception:
                            existing = None
                        if not existing:
                            try:
                                u = Unit(
                                    name=portion_name,
                                    unit_type='count',
                                    base_unit='count',
                                    conversion_factor=1.0,
                                    is_active=True,
                                    is_custom=True,
                                    is_mapped=False,
                                    organization_id=current_user.organization_id,
                                    created_by=current_user.id
                                )
                                db.session.add(u)
                                db.session.flush()
                                unit_id = u.id
                            except Exception:
                                db.session.rollback()
                        else:
                            unit_id = existing.id
                    portioning_payload = {
                        'is_portioned': True,
                        'portion_count': int(request.form.get('portion_count') or 0),
                        'portion_name': portion_name,
                        'portion_unit_id': unit_id
                    }
            except Exception:
                portioning_payload = None

            # DEBUG: Log the exact parameters being passed to update_recipe
            update_params = {
                'recipe_id': recipe_id,
                'name': request.form.get('name'),
                'yield_amount': yield_val,
                'yield_unit': request.form.get('predicted_yield_unit') or "",
                'portioning_data': portioning_payload
            }
            logger.info(f"Update recipe params: {update_params}")
>>>>>>> 4201e53b

            success, result = update_recipe(
                recipe_id=recipe_id,
                **payload,
            )

            if success:
                if target_status == 'draft':
                    flash('Recipe saved as a draft.', 'info')
                else:
                    flash('Recipe updated successfully.')
                return redirect(url_for('recipes.view_recipe', recipe_id=recipe.id))
            else:
                error_message, missing_fields = _parse_service_error(result)
                draft_prompt = _build_draft_prompt(missing_fields, target_status, error_message)
                form_override = request.form
                flash(f'Error updating recipe: {error_message}', 'error')

        except Exception as e:
            logger.exception(f"Error updating recipe: {str(e)}")
            flash('An unexpected error occurred', 'error')

    # GET - show edit form
    form_data = _get_recipe_form_data()
    from ...models import Batch
    existing_batches = Batch.query.filter_by(recipe_id=recipe.id).count()

    return render_template('pages/recipes/recipe_form.html',
                         recipe=recipe,
                         edit_mode=True,
                         existing_batches=existing_batches,
                         draft_prompt=draft_prompt,
                         form_values=form_override,
                         **form_data)

@recipes_bp.route('/<int:recipe_id>/clone')
@login_required
def clone_recipe(recipe_id):
    try:
        success, payload = duplicate_recipe(recipe_id)

        if success:
            template_recipe = payload['template']
            ingredient_prefill = _serialize_prefill_rows(payload['ingredients'])
            consumable_prefill = _serialize_prefill_rows(payload['consumables'])

            return _render_recipe_form(
                recipe=template_recipe,
                is_clone=True,
                ingredient_prefill=ingredient_prefill,
                consumable_prefill=consumable_prefill,
                cloned_from_id=payload.get('cloned_from_id'),
                form_values=None
            )
        else:
            flash(f"Error cloning recipe: {payload}", "error")

    except Exception as e:
        db.session.rollback()
        flash(f"Error cloning recipe: {str(e)}", "error")
        logger.exception(f"Error cloning recipe: {str(e)}")

    return redirect(url_for('recipes.view_recipe', recipe_id=recipe_id))

@recipes_bp.route('/<int:recipe_id>/delete', methods=['POST'])
@login_required
def delete_recipe_route(recipe_id):
    try:
        success, message = delete_recipe(recipe_id)
        if success:
            flash(message)
        else:
            flash(f'Error deleting recipe: {message}', 'error')
    except Exception as e:
        logger.error(f"Error deleting recipe {recipe_id}: {str(e)}")
        flash('An error occurred while deleting the recipe.', 'error')

    return redirect(url_for('recipes.list_recipes'))

@recipes_bp.route('/<int:recipe_id>/make-parent', methods=['POST'])
@login_required
def make_parent_recipe(recipe_id):
    """Convert a variation recipe into a standalone parent recipe"""
    try:
        recipe = db.session.get(Recipe, recipe_id)
        if not recipe:
            flash('Recipe not found.', 'error')
            return redirect(url_for('recipes.list_recipes'))

        if not recipe.parent_recipe_id:
            flash('Recipe is already a parent recipe.', 'error')
            return redirect(url_for('recipes.view_recipe', recipe_id=recipe_id))

        # Store original parent for flash message
        original_parent = recipe.parent

        # Convert variation to parent by removing parent relationship
        recipe.parent_recipe_id = None

        # Update the name to remove "Variation" suffix if present
        if recipe.name.endswith(" Variation"):
            recipe.name = recipe.name.replace(" Variation", "")

        lineage_entry = RecipeLineage(
            recipe_id=recipe.id,
            source_recipe_id=original_parent.id if original_parent else None,
            event_type='PROMOTE_TO_PARENT',
            organization_id=recipe.organization_id,
            user_id=getattr(current_user, 'id', None)
        )
        db.session.add(lineage_entry)

        db.session.commit()

        flash(f'Recipe "{recipe.name}" has been converted to a parent recipe and is no longer a variation of "{original_parent.name}".', 'success')
        logger.info(f"Converted recipe {recipe_id} from variation to parent recipe")

        return redirect(url_for('recipes.view_recipe', recipe_id=recipe_id))

    except Exception as e:
        db.session.rollback()
        logger.error(f"Error converting recipe {recipe_id} to parent: {str(e)}")
        flash('An error occurred while converting the recipe to a parent.', 'error')
        return redirect(url_for('recipes.view_recipe', recipe_id=recipe_id))

@recipes_bp.route('/<int:recipe_id>/lock', methods=['POST'])
@login_required
def lock_recipe(recipe_id):
    # Simple database operation - no business logic
    recipe = Recipe.query.get_or_404(recipe_id)
    recipe.is_locked = True
    db.session.commit()
    flash('Recipe locked successfully.')
    return redirect(url_for('recipes.view_recipe', recipe_id=recipe_id))

@recipes_bp.route('/<int:recipe_id>/unlock', methods=['POST'])
@login_required
def unlock_recipe(recipe_id):
    # Simple validation and database operation
    recipe = Recipe.query.get_or_404(recipe_id)
    unlock_password = request.form.get('unlock_password')

    if current_user.check_password(unlock_password):
        recipe.is_locked = False
        db.session.commit()
        flash('Recipe unlocked successfully.')
    else:
        flash('Incorrect password.', 'error')

    return redirect(url_for('recipes.view_recipe', recipe_id=recipe_id))

@recipes_bp.route('/units/quick-add', methods=['POST'])
@login_required
def quick_add_unit():
    """Create an org-scoped custom unit (e.g., portion count name)."""
    try:
        data = request.get_json() or {}
        name = (data.get('name') or '').strip()
        unit_type = (data.get('type') or data.get('unit_type') or 'count').strip()

        if not name:
            return jsonify({'error': 'Unit name is required'}), 400

        # Enforce count type for portion names
        if unit_type != 'count':
            unit_type = 'count'

        # Check existing within org or standard
        existing = Unit.query.filter(
            func.lower(Unit.name) == func.lower(db.literal(name)),
            ((Unit.is_custom == False) | (Unit.organization_id == current_user.organization_id))
        ).first()
        if existing:
            return jsonify({
                'id': existing.id,
                'name': existing.name,
                'unit_type': existing.unit_type,
                'symbol': existing.symbol,
                'is_custom': existing.is_custom
            })

        unit = Unit(
            name=name,
            unit_type=unit_type,
            base_unit='count',
            conversion_factor=1.0,
            is_active=True,
            is_custom=True,
            is_mapped=False,
            organization_id=current_user.organization_id,
            created_by=current_user.id
        )
        db.session.add(unit)
        db.session.commit()
        return jsonify({
            'id': unit.id,
            'name': unit.name,
            'unit_type': unit.unit_type,
            'symbol': unit.symbol,
            'is_custom': True
        })
    except Exception as e:
        db.session.rollback()
        return jsonify({'error': str(e)}), 400

@recipes_bp.route('/ingredients/quick-add', methods=['POST'])
@login_required
def quick_add_ingredient():
    """Quick add ingredient for recipes"""
    try:
        data = request.get_json()
        name = data.get('name')
        unit = data.get('unit', 'each')
        ingredient_type = data.get('type', 'ingredient')

        if not name:
            return jsonify({'error': 'Ingredient name is required'}), 400

        # Check if ingredient already exists
        existing = InventoryItem.query.filter_by(
            name=name,
            organization_id=current_user.organization_id
        ).first()

        if existing:
            return jsonify({
                'id': existing.id,
                'name': existing.name,
                'unit': existing.unit,
                'type': existing.type,
                'exists': True
            })

        # Create new ingredient
        ingredient = InventoryItem(
            name=name,
            unit=unit,
            type=ingredient_type,
            quantity=0.0,  # Start with zero quantity
            organization_id=current_user.organization_id,
            created_by=current_user.id
        )

        db.session.add(ingredient)
        db.session.commit()

        logger.info(f"Quick-added ingredient: {name} (ID: {ingredient.id})")

        return jsonify({
            'id': ingredient.id,
            'name': ingredient.name,
            'unit': ingredient.unit,
            'type': ingredient.type,
            'exists': False
        })

    except Exception as e:
        db.session.rollback()
        logger.error(f"Error quick-adding ingredient: {e}")
        return jsonify({'error': str(e)}), 500


@dataclass
class RecipeFormSubmission:
    kwargs: Dict[str, Any]
    error: Optional[str] = None

    @property
    def ok(self) -> bool:
        return self.error is None


def _build_recipe_submission(form, files, *, defaults: Optional[Recipe] = None, existing: Optional[Recipe] = None) -> RecipeFormSubmission:
    ingredients = _extract_ingredients_from_form(form)
    consumables = _extract_consumables_from_form(form)
    allowed_containers = _collect_allowed_containers(form)

    portion_payload, portion_fields = _parse_portioning_from_form(form)
    category_id = _safe_int(form.get('category_id'))

    fallback_yield = getattr(defaults, 'predicted_yield', None)
    if fallback_yield is None:
        fallback_yield = 0.0
    yield_amount = _coerce_float(form.get('predicted_yield'), fallback=fallback_yield)
    fallback_unit = getattr(defaults, 'predicted_yield_unit', '') if defaults else ''
    yield_unit = form.get('predicted_yield_unit') or fallback_unit or ""

    marketplace_ok, marketplace_result = RecipeMarketplaceService.extract_submission(form, files, existing=existing)
    if not marketplace_ok:
        return RecipeFormSubmission({}, marketplace_result)

    kwargs: Dict[str, Any] = {
        'name': form.get('name'),
        'description': form.get('instructions'),
        'instructions': form.get('instructions'),
        'yield_amount': yield_amount,
        'yield_unit': yield_unit,
        'ingredients': ingredients,
        'consumables': consumables,
        'allowed_containers': allowed_containers,
        'label_prefix': form.get('label_prefix'),
        'category_id': category_id,
        'portioning_data': portion_payload,
        'is_portioned': portion_fields['is_portioned'],
        'portion_name': portion_fields['portion_name'],
        'portion_count': portion_fields['portion_count'],
        'portion_unit_id': portion_fields['portion_unit_id'],
    }
    kwargs.update(marketplace_result['marketplace'])
    kwargs.update(marketplace_result['cover'])

    return RecipeFormSubmission(kwargs)


def _collect_allowed_containers(form) -> list[int]:
    containers: list[int] = []
    for raw in form.getlist('allowed_containers[]'):
        value = _safe_int(raw)
        if value:
            containers.append(value)
    return containers


def _parse_portioning_from_form(form) -> tuple[Optional[Dict[str, Any]], Dict[str, Any]]:
    truthy = {'true', '1', 'yes', 'on'}
    flag = str(form.get('is_portioned') or '').strip().lower() in truthy
    default_fields = {
        'is_portioned': False,
        'portion_name': None,
        'portion_count': None,
        'portion_unit_id': None,
    }
    if not flag:
        return None, default_fields

    portion_name = (form.get('portion_name') or '').strip() or None
    portion_count = _safe_int(form.get('portion_count'))
    portion_unit_id = _ensure_portion_unit(portion_name)

    payload = {
        'is_portioned': True,
        'portion_name': portion_name,
        'portion_count': portion_count,
        'portion_unit_id': portion_unit_id,
    }
    return payload, payload.copy()


def _ensure_portion_unit(portion_name: Optional[str]) -> Optional[int]:
    if not portion_name:
        return None

    try:
        existing = Unit.query.filter(Unit.name == portion_name).order_by(
            (Unit.organization_id == current_user.organization_id).desc()
        ).first()
    except Exception:
        existing = None

    if existing:
        return existing.id

    if not getattr(current_user, 'is_authenticated', False):
        return None

    try:
        unit = Unit(
            name=portion_name,
            unit_type='count',
            base_unit='count',
            conversion_factor=1.0,
            is_active=True,
            is_custom=True,
            is_mapped=False,
            organization_id=current_user.organization_id,
            created_by=current_user.id
        )
        db.session.add(unit)
        db.session.flush()
        return unit.id
    except Exception:
        db.session.rollback()
        return None


def _coerce_float(value: Any, *, fallback: float = 0.0) -> float:
    if value in (None, ''):
        return fallback
    try:
        return float(value)
    except (TypeError, ValueError):
        return fallback

# Helper functions to keep controllers clean
def _render_recipe_form(recipe=None, **context):
    form_data = _get_recipe_form_data()
    payload = {**form_data, **context}
    return render_template('pages/recipes/recipe_form.html', recipe=recipe, **payload)


def _recipe_from_form(form, base_recipe=None):
    recipe = Recipe()
    recipe.name = form.get('name') or (base_recipe.name if base_recipe else '')
    recipe.instructions = form.get('instructions') or (base_recipe.instructions if base_recipe else '')
    recipe.label_prefix = form.get('label_prefix') or (base_recipe.label_prefix if base_recipe else '')
    recipe.category_id = _safe_int(form.get('category_id')) or (base_recipe.category_id if base_recipe else None)
    recipe.parent_recipe_id = base_recipe.parent_recipe_id if base_recipe and getattr(base_recipe, 'parent_recipe_id', None) else None

    # Product store URL
    product_store_url = form.get('product_store_url')
    if product_store_url is not None:
        recipe.product_store_url = product_store_url.strip() or None

    # Product group ID
    recipe.product_group_id = _safe_int(form.get('product_group_id')) or (base_recipe.product_group_id if base_recipe else None)

    try:
        recipe.predicted_yield = float(form.get('predicted_yield')) if form.get('predicted_yield') not in (None, '') else (base_recipe.predicted_yield if base_recipe else None)
    except (TypeError, ValueError):
        recipe.predicted_yield = base_recipe.predicted_yield if base_recipe else None
    recipe.predicted_yield_unit = form.get('predicted_yield_unit') or (base_recipe.predicted_yield_unit if base_recipe else '')

    recipe.allowed_containers = [int(id) for id in form.getlist('allowed_containers[]') if id] or (list(base_recipe.allowed_containers) if base_recipe and base_recipe.allowed_containers else [])

    is_portioned = form.get('is_portioned') == 'true'
    recipe.is_portioned = is_portioned or (base_recipe.is_portioned if base_recipe else False)
    recipe.portion_name = form.get('portion_name') or (base_recipe.portion_name if base_recipe else None)
    try:
        recipe.portion_count = int(form.get('portion_count')) if form.get('portion_count') else (base_recipe.portion_count if base_recipe else None)
    except (TypeError, ValueError):
        recipe.portion_count = base_recipe.portion_count if base_recipe else None
    recipe.portioning_data = {
        'is_portioned': recipe.is_portioned,
        'portion_name': recipe.portion_name,
        'portion_count': recipe.portion_count
    } if recipe.is_portioned else None

    return recipe


def _build_prefill_from_form(form):
    ingredient_ids = [ _safe_int(val) for val in form.getlist('ingredient_ids[]') ]
    amounts = form.getlist('amounts[]')
    units = form.getlist('units[]')
    global_ids = [ _safe_int(val) for val in form.getlist('global_item_ids[]') ]

    consumable_ids = [ _safe_int(val) for val in form.getlist('consumable_ids[]') ]
    consumable_amounts = form.getlist('consumable_amounts[]')
    consumable_units = form.getlist('consumable_units[]')

    lookup_ids = [i for i in ingredient_ids + consumable_ids if i]
    name_lookup = _lookup_inventory_names(lookup_ids)

    ingredient_rows = []
    for ing_id, gi_id, amt, unit in zip_longest(ingredient_ids, global_ids, amounts, units, fillvalue=None):
        if not any([ing_id, gi_id, amt, unit]):
            continue
        ingredient_rows.append({
            'inventory_item_id': ing_id,
            'global_item_id': gi_id,
            'quantity': amt,
            'unit': unit,
            'name': name_lookup.get(ing_id, '')
        })

    consumable_rows = []
    for cid, amt, unit in zip_longest(consumable_ids, consumable_amounts, consumable_units, fillvalue=None):
        if not any([cid, amt, unit]):
            continue
        consumable_rows.append({
            'inventory_item_id': cid,
            'quantity': amt,
            'unit': unit,
            'name': name_lookup.get(cid, '')
        })

    return ingredient_rows, consumable_rows


def _serialize_prefill_rows(rows):
    ids = [row.get('item_id') for row in rows if row.get('item_id')]
    name_lookup = _lookup_inventory_names(ids)
    serialized = []
    for row in rows:
        item_id = row.get('item_id')
        serialized.append({
            'inventory_item_id': item_id,
            'quantity': row.get('quantity'),
            'unit': row.get('unit'),
            'name': name_lookup.get(item_id, '')
        })
    return serialized


def _serialize_assoc_rows(associations):
    serialized = []
    for assoc in associations:
        serialized.append({
            'inventory_item_id': assoc.inventory_item_id,
            'quantity': assoc.quantity,
            'unit': assoc.unit,
            'name': assoc.inventory_item.name if assoc.inventory_item else ''
        })
    return serialized


def _serialize_lineage_tree(node_recipe: Recipe, nodes: dict, current_id: int) -> dict:
    node_payload = {
        'id': node_recipe.id,
        'name': node_recipe.name,
        'organization_name': node_recipe.organization.name if node_recipe.organization else None,
        'organization_id': node_recipe.organization_id,
        'origin_type': node_recipe.org_origin_type,
        'origin_purchased': node_recipe.org_origin_purchased,
        'is_current': node_recipe.id == current_id,
        'status': node_recipe.status,
        'children': [],
    }

    for child in nodes.get(node_recipe.id, {}).get('children', []):
        child_recipe = nodes[child['id']]['recipe']
        node_payload['children'].append({
            'edge_type': child['edge'],
            'node': _serialize_lineage_tree(child_recipe, nodes, current_id)
        })

    return node_payload


def _build_lineage_path(target_id: int, nodes: dict, root_id: int | None) -> list[int]:
    path: list[int] = []
    seen: set[int] = set()
    current_id = target_id

    while current_id and current_id not in seen:
        path.append(current_id)
        seen.add(current_id)
        recipe = nodes.get(current_id, {}).get('recipe')
        if not recipe:
            break
        if recipe.parent_recipe_id and recipe.parent_recipe_id in nodes:
            current_id = recipe.parent_recipe_id
        elif recipe.cloned_from_id and recipe.cloned_from_id in nodes:
            current_id = recipe.cloned_from_id
        elif (
            recipe.root_recipe_id
            and recipe.root_recipe_id in nodes
            and recipe.id != recipe.root_recipe_id
        ):
            current_id = recipe.root_recipe_id
        else:
            current_id = None

    if root_id and root_id not in path:
        path.append(root_id)

    return list(reversed(path))


def _lookup_inventory_names(item_ids):
    if not item_ids:
        return {}
    unique_ids = list({item_id for item_id in item_ids if item_id})
    if not unique_ids:
        return {}
    items = InventoryItem.query.filter(InventoryItem.id.in_(unique_ids)).all()
    return {item.id: item.name for item in items}


def _safe_int(value):
    try:
        return int(value) if value not in (None, '', []) else None
    except (TypeError, ValueError):
        return None


def _extract_ingredients_from_form(form):
    """Extract ingredient data from form submission.
    Supports inventory items and selected global items (auto-creates zero-qty inventory when needed).
    """
    ingredients = []
    ingredient_ids = form.getlist('ingredient_ids[]')
    global_item_ids = form.getlist('global_item_ids[]')
    amounts = form.getlist('amounts[]')
    units = form.getlist('units[]')

    # Normalize lengths
    max_len = max(len(ingredient_ids), len(global_item_ids), len(amounts), len(units))
    ingredient_ids += [''] * (max_len - len(ingredient_ids))
    global_item_ids += [''] * (max_len - len(global_item_ids))
    amounts += [''] * (max_len - len(amounts))
    units += [''] * (max_len - len(units))

    for ing_id, gi_id, amt, unit in zip(ingredient_ids, global_item_ids, amounts, units):
        if not amt or not unit:
            continue

        try:
            quantity = float(str(amt).strip())
        except (ValueError, TypeError):
            logger.error(f"Invalid quantity provided for ingredient line: {amt}")
            continue

        item_id = None
        if ing_id:
            try:
                item_id = int(ing_id)
            except (ValueError, TypeError):
                item_id = None

        # If no inventory item selected but a global item is selected, try to map to an existing inventory item
        if not item_id and gi_id:
            try:
                gi = db.session.get(GlobalItem, int(gi_id)) if gi_id else None
            except Exception:
                gi = None

            if gi:
                # 1) Prefer existing inventory item already linked to this global item
                try:
                    existing = InventoryItem.query.filter_by(
                        organization_id=current_user.organization_id,
                        global_item_id=gi.id,
                        type=gi.item_type
                    ).order_by(InventoryItem.id.asc()).first()
                except Exception:
                    existing = None

                if existing:
                    item_id = int(existing.id)
                else:
                    # 2) Fall back to name match within org and same type
                    try:
                        name_match = (
                            InventoryItem.query
                            .filter(
                                InventoryItem.organization_id == current_user.organization_id,
                                func.lower(InventoryItem.name) == func.lower(db.literal(gi.name)),
                                InventoryItem.type == gi.item_type
                            )
                            .order_by(InventoryItem.id.asc())
                            .first()
                        )
                    except Exception:
                        name_match = None

                    if name_match:
                        # Optionally link it for future dedupe
                        try:
                            name_match.global_item_id = gi.id
                            name_match.ownership = 'global'
                            db.session.flush()
                        except Exception:
                            db.session.rollback()
                        item_id = int(name_match.id)
                    else:
                        # 3) Create a new zero-qty inventory item linked to global
                        form_like = {
                            'name': gi.name,
                            'type': gi.item_type,
                            'unit': gi.default_unit or '',
                            'global_item_id': gi.id
                        }

                        success, message, created_id = create_inventory_item(
                            form_data=form_like,
                            organization_id=current_user.organization_id,
                            created_by=current_user.id
                        )
                        if not success:
                            logger.error(f"Failed to auto-create inventory for global item {gi.id}: {message}")
                        else:
                            item_id = int(created_id)
            else:
                logger.error(f"Global item not found for id {gi_id}")

        if item_id:
            ingredients.append({
                'item_id': item_id,
                'quantity': quantity,
                'unit': (unit or '').strip()
            })

    return ingredients

def _extract_consumables_from_form(form):
    """Extract consumable data from form submission"""
    consumables = []
    ids = form.getlist('consumable_ids[]')
    amounts = form.getlist('consumable_amounts[]')
    units = form.getlist('consumable_units[]')
    for item_id, amt, unit in zip(ids, amounts, units):
        if item_id and amt and unit:
            try:
                consumables.append({
                    'item_id': int(item_id),
                    'quantity': float(amt.strip()),
                    'unit': unit.strip()
                })
            except (ValueError, TypeError) as e:
                logger.error(f"Invalid consumable data: {e}")
                continue
    return consumables


def _get_submission_status(form):
    mode = (form.get('save_mode') or '').strip().lower()
    return 'draft' if mode == 'draft' else 'published'


def _parse_service_error(error):
    if isinstance(error, dict):
        message = error.get('error') or error.get('message') or 'An error occurred'
        missing_fields = error.get('missing_fields') or []
        return message, missing_fields
    return str(error), []


def _build_draft_prompt(missing_fields, attempted_status, message):
    if missing_fields and attempted_status != 'draft':
        return {
            'missing_fields': missing_fields,
            'message': message
        }
    return None


def _get_recipe_form_data():
    """Get common data needed for recipe forms"""
    ingredients_query = InventoryItem.query.filter(
        ~InventoryItem.type.in_(['product', 'product-reserved'])
    ).order_by(InventoryItem.name)

    if current_user.organization_id:
        ingredients_query = ingredients_query.filter_by(organization_id=current_user.organization_id)

    all_ingredients = ingredients_query.all()
    units = Unit.query.filter_by(is_active=True).order_by(Unit.unit_type, Unit.name).all()
    inventory_units = get_global_unit_list()

    # Categories for dropdown
    categories = ProductCategory.query.order_by(ProductCategory.name.asc()).all()

    product_groups = RecipeProductGroup.query.filter_by(is_active=True).order_by(
        RecipeProductGroup.display_order.asc(), RecipeProductGroup.name.asc()
    ).all()

    return {
        'all_ingredients': all_ingredients,
        'units': units,
        'inventory_units': inventory_units,
        'product_categories': categories,
        'product_groups': product_groups,
        'recipe_sharing_enabled': _is_recipe_sharing_enabled()
    }


def _is_recipe_sharing_enabled():
    try:
        enabled = is_feature_enabled('FEATURE_RECIPE_SHARING_CONTROLS')
    except Exception:
        enabled = False
    if current_user.is_authenticated and getattr(current_user, 'user_type', '') == 'developer':
        return True
    return enabled

def _format_stock_results(ingredients):
    """Format ingredient availability for frontend"""
    return [
        {
            'ingredient_id': ingredient['ingredient_id'],
            'ingredient_name': ingredient['ingredient_name'],
            'needed_amount': ingredient['required_quantity'],
            'unit': ingredient['required_unit'],
            'available': ingredient['is_available'],
            'available_quantity': ingredient['available_quantity'],
            'shortage': ingredient['shortage']
        }
        for ingredient in ingredients
    ]

def _create_variation_template(parent):
    """Create a template variation object for the form"""
    # Generate variation prefix suggestion
    variation_prefix = ""
    if parent.label_prefix:
        # Count existing variations to suggest next number
        existing_variations = Recipe.query.filter_by(parent_recipe_id=parent.id).count()
        variation_prefix = f"{parent.label_prefix}V{existing_variations + 1}"

    template = Recipe(
        name=f"{parent.name} Variation",
        instructions=parent.instructions,
        label_prefix=variation_prefix,
        parent_recipe_id=parent.id,
        predicted_yield=parent.predicted_yield,
        predicted_yield_unit=parent.predicted_yield_unit,
        category_id=parent.category_id
    )

    # Carry over structured settings so the entire form mirrors the parent
    template.allowed_containers = list(parent.allowed_containers or [])

    if parent.portioning_data:
        template.portioning_data = parent.portioning_data.copy() if isinstance(parent.portioning_data, dict) else parent.portioning_data
    template.is_portioned = parent.is_portioned
    template.portion_name = parent.portion_name
    template.portion_count = parent.portion_count
    template.portion_unit_id = parent.portion_unit_id

    if parent.category_data:
        template.category_data = parent.category_data.copy() if isinstance(parent.category_data, dict) else parent.category_data
    template.product_group_id = parent.product_group_id
    template.skin_opt_in = parent.skin_opt_in
    template.sharing_scope = 'private'
    template.is_public = False
    template.is_for_sale = False

    # Marketplace fields
    template.product_store_url = parent.product_store_url
    template.recipe_collection_group_id = parent.recipe_collection_group_id

    return template<|MERGE_RESOLUTION|>--- conflicted
+++ resolved
@@ -355,31 +355,9 @@
     if request.method == 'POST':
         target_status = _get_submission_status(request.form)
         try:
-<<<<<<< HEAD
             submission = _build_recipe_submission(request.form, request.files, defaults=recipe, existing=recipe)
             if not submission.ok:
                 flash(submission.error, 'error')
-=======
-            # DEBUG: Log form data for yield validation debugging
-            logger.info(f"=== RECIPE EDIT FORM DEBUG ===")
-            logger.info(f"Recipe ID: {recipe_id}")
-            logger.info(f"Form predicted_yield: {request.form.get('predicted_yield')} (raw)")
-            logger.info(f"Form predicted_yield_unit: {request.form.get('predicted_yield_unit')}")
-
-            try:
-                yield_val = float(request.form.get('predicted_yield') or 0.0)
-                logger.info(f"Converted yield value: {yield_val}")
-            except Exception as e:
-                logger.error(f"Error converting yield: {e}")
-                yield_val = 0.0
-
-            ingredients = _extract_ingredients_from_form(request.form)
-            marketplace_ok, marketplace_result = RecipeMarketplaceService.extract_submission(
-                request.form, request.files, existing=recipe
-            )
-            if not marketplace_ok:
-                flash(marketplace_result, 'error')
->>>>>>> 4201e53b
                 form_override = request.form
                 ingredient_prefill, consumable_prefill = _build_prefill_from_form(request.form)
                 return _render_recipe_form(
@@ -390,60 +368,8 @@
                     form_values=form_override
                 )
 
-<<<<<<< HEAD
             payload = dict(submission.kwargs)
             payload['status'] = target_status
-=======
-            portioning_payload = None
-            try:
-                is_portioned = request.form.get('is_portioned', '') == 'true'
-                if is_portioned:
-                    portion_name = (request.form.get('portion_name') or '').strip() or None
-                    unit_id = None
-                    if portion_name:
-                        try:
-                            existing = Unit.query.filter(Unit.name == portion_name).order_by((Unit.organization_id == current_user.organization_id).desc()).first()
-                        except Exception:
-                            existing = None
-                        if not existing:
-                            try:
-                                u = Unit(
-                                    name=portion_name,
-                                    unit_type='count',
-                                    base_unit='count',
-                                    conversion_factor=1.0,
-                                    is_active=True,
-                                    is_custom=True,
-                                    is_mapped=False,
-                                    organization_id=current_user.organization_id,
-                                    created_by=current_user.id
-                                )
-                                db.session.add(u)
-                                db.session.flush()
-                                unit_id = u.id
-                            except Exception:
-                                db.session.rollback()
-                        else:
-                            unit_id = existing.id
-                    portioning_payload = {
-                        'is_portioned': True,
-                        'portion_count': int(request.form.get('portion_count') or 0),
-                        'portion_name': portion_name,
-                        'portion_unit_id': unit_id
-                    }
-            except Exception:
-                portioning_payload = None
-
-            # DEBUG: Log the exact parameters being passed to update_recipe
-            update_params = {
-                'recipe_id': recipe_id,
-                'name': request.form.get('name'),
-                'yield_amount': yield_val,
-                'yield_unit': request.form.get('predicted_yield_unit') or "",
-                'portioning_data': portioning_payload
-            }
-            logger.info(f"Update recipe params: {update_params}")
->>>>>>> 4201e53b
 
             success, result = update_recipe(
                 recipe_id=recipe_id,
