--- conflicted
+++ resolved
@@ -1,8 +1,4 @@
-<<<<<<< HEAD
 from flask import Blueprint, render_template, request, session, redirect, flash, jsonify, url_for, current_app
-=======
-from flask import Blueprint, render_template, request, session, redirect, flash, jsonify, url_for
->>>>>>> 8ac85d79
 from flask_login import login_required, current_user
 from app.models import Organization, User, Permission, Role, GlobalItem
 from app.models import ProductCategory
@@ -118,7 +114,6 @@
 @login_required
 def dashboard():
     """Main developer system dashboard"""
-<<<<<<< HEAD
     from app.services.statistics import AnalyticsDataService
 
     force_refresh = (request.args.get('refresh') or '').lower() in ('1', 'true', 'yes')
@@ -161,57 +156,11 @@
         force_refresh=force_refresh,
         breadcrumb_items=[{'label': 'Developer Dashboard'}],
     )
-=======
-    # System statistics
-    total_orgs = Organization.query.count()
-    active_orgs = Organization.query.filter_by(is_active=True).count()
-    total_users = User.query.filter(User.user_type != 'developer').count()
-    active_users = User.query.filter(
-        User.user_type != 'developer',
-        User.is_active == True
-    ).count()
-
-    # Subscription tier breakdown - get from organization's subscription tiers
-    from app.models.subscription_tier import SubscriptionTier
-    subscription_stats = db.session.query(
-        SubscriptionTier.name,
-        func.count(Organization.id).label('count')
-    ).join(Organization, Organization.subscription_tier_id == SubscriptionTier.id).group_by(SubscriptionTier.name).all()
-
-    # Recent organizations (last 30 days)
-    thirty_days_ago = datetime.now(timezone.utc) - timedelta(days=30)
-    recent_orgs = Organization.query.filter(
-        Organization.created_at >= thirty_days_ago
-    ).order_by(Organization.created_at.desc()).limit(10).all()
-
-    # Organizations needing attention (no active users, overdue payments, etc.)
-    problem_orgs = Organization.query.filter(
-        Organization.is_active == True
-    ).all()
-
-    # Filter for orgs with no active users
-    problem_orgs = [org for org in problem_orgs if org.active_users_count == 0]
-
-    # Get waitlist count
-    waitlist_data = read_json_file('data/waitlist.json', default=[]) or []
-    waitlist_count = len(waitlist_data)
-
-    return render_template('developer/dashboard.html',
-                         total_orgs=total_orgs,
-                         active_orgs=active_orgs,
-                         total_users=total_users,
-                         active_users=active_users,
-                         subscription_stats=subscription_stats,
-                         recent_orgs=recent_orgs,
-                         problem_orgs=problem_orgs,
-                         waitlist_count=waitlist_count)
->>>>>>> 8ac85d79
 
 @developer_bp.route('/marketing-admin')
 @login_required
 def marketing_admin():
     """Manage homepage marketing content (reviews, spotlights, messages)."""
-<<<<<<< HEAD
     from app.services.statistics import AnalyticsDataService
 
     marketing_data = AnalyticsDataService.get_marketing_content()
@@ -232,20 +181,6 @@
         demo_url=demo_url,
         demo_videos=demo_videos
     )
-=======
-    reviews = read_json_file('data/reviews.json', default=[]) or []
-    spotlights = read_json_file('data/spotlights.json', default=[]) or []
-    messages = {'day_1': '', 'day_3': '', 'day_5': ''}
-    promo_codes = []
-    demo_url = ''
-    demo_videos = []
-    cfg = read_json_file('settings.json', default={}) or {}
-    messages.update(cfg.get('marketing_messages', {}))
-    promo_codes = cfg.get('promo_codes', []) or []
-    demo_url = cfg.get('demo_url', '') or ''
-    demo_videos = cfg.get('demo_videos', []) or []
-    return render_template('developer/marketing_admin.html', reviews=reviews, spotlights=spotlights, messages=messages, promo_codes=promo_codes, demo_url=demo_url, demo_videos=demo_videos)
->>>>>>> 8ac85d79
 
 @developer_bp.route('/marketing-admin/save', methods=['POST'])
 @login_required
@@ -1126,26 +1061,10 @@
 @login_required
 def system_statistics():
     """System-wide statistics dashboard"""
-<<<<<<< HEAD
     from app.services.statistics import AnalyticsDataService
 
     force_refresh = (request.args.get('refresh') or '').lower() in ('1', 'true', 'yes')
     stats = AnalyticsDataService.get_system_overview(force_refresh=force_refresh)
-=======
-    # Gather system statistics
-    stats = {
-        'total_organizations': Organization.query.count(),
-        'active_organizations': Organization.query.filter_by(is_active=True).count(),
-        'total_users': User.query.filter(User.user_type != 'developer').count(),
-        'active_users': User.query.filter(
-            User.user_type != 'developer',
-            User.is_active == True
-        ).count(),
-        'total_global_items': GlobalItem.query.filter_by(is_archived=False).count(),
-        'total_permissions': Permission.query.count(),
-        'total_roles': Role.query.count()
-    }
->>>>>>> 8ac85d79
 
     return render_template('developer/system_statistics.html', stats=stats)
 
@@ -2079,10 +1998,7 @@
             'recommended': recommended,
             'is_secret': is_secret,
             'note': note,
-<<<<<<< HEAD
             'allow_config': allow_config,
-=======
->>>>>>> 8ac85d79
         }
 
     launch_env_sections = [
@@ -2101,32 +2017,19 @@
             'title': 'Database & Persistence',
             'note': 'Configure a managed Postgres instance before launch. Disable automatic table creation in production.',
             'section_items': [
-<<<<<<< HEAD
                 _make_item('DATABASE_INTERNAL_URL', 'Primary database connection string (preferred in production).', required=True, is_secret=True, note='Provision managed Postgres (Render, Supabase, RDS). Copy the full postgres:// URI with username, password, host, and database name.'),
                 _make_item('DATABASE_URL', 'Fallback database connection string (used if internal URL not set).', required=False, is_secret=True, note='Render automatically injects DATABASE_URL. Mirror DATABASE_INTERNAL_URL when both exist.'),
-=======
-                _make_item('DATABASE_INTERNAL_URL', 'Primary database connection string (preferred in production).', required=True, is_secret=True),
-                _make_item('DATABASE_URL', 'Fallback database connection string (used if internal URL not set).', required=False, is_secret=True, note='Optional: set if your platform exposes only DATABASE_URL.'),
->>>>>>> 8ac85d79
                 _make_item('SQLALCHEMY_DISABLE_CREATE_ALL', 'Disable db.create_all() safety switch. Set to 1 in production.', required=False, recommended='1 (enabled)', note='Prevents accidental schema drift on boot.'),
                 _make_item('SQLALCHEMY_ENABLE_CREATE_ALL', 'Local dev-only override to run db.create_all(). Leave unset in production.', required=False, recommended='unset'),
             ]
         },
         {
             'title': 'Caching & Rate Limits',
-<<<<<<< HEAD
             'note': 'Provision a managed Redis instance (Render Redis, Upstash, ElastiCache). Use the same connection URI for caching, Flask sessions, and rate limiting.',
             'section_items': [
                 _make_item('REDIS_URL', 'Redis connection string for caching, sessions, and rate limit storage.', required=True, recommended='redis://', note='Create the service, copy the full tls-enabled URI, and paste it in Render → Environment.', allow_config=True),
                 _make_item('RATELIMIT_STORAGE_URL', 'Flask-Limiter backend. Should mirror REDIS_URL in production.', required=True, recommended='redis://', allow_config=True),
                 _make_item('SESSION_TYPE', 'Server-side session backend. Must be "redis" in production.', required=True, recommended='redis', allow_config=True, note='Set to redis so user sessions live in Redis instead of cookies.'),
-=======
-            'note': 'Use Redis (or another shared store) for server sessions, caching, and rate limiting in production.',
-            'items': [
-                _make_item('REDIS_URL', 'Redis connection string for caching, sessions, and rate limit storage.', required=True, recommended='redis://...'),
-                _make_item('RATELIMIT_STORAGE_URL', 'Flask-Limiter backend. Point at Redis in production.', required=True, recommended='redis://...', allow_config=True),
-                _make_item('SESSION_TYPE', 'Server-side session backend. Must be "redis" in production.', required=True, recommended='redis', allow_config=True),
->>>>>>> 8ac85d79
             ],
         },
         {
@@ -2150,46 +2053,27 @@
             'title': 'Email & Notifications',
             'note': 'Configure exactly one provider for transactional email and confirm DNS (SPF/DKIM).',
             'section_items': [
-<<<<<<< HEAD
                 _make_item('EMAIL_PROVIDER', 'Email provider selector: smtp | sendgrid | postmark | mailgun.', required=True, allow_config=True, recommended='sendgrid / postmark / mailgun', note='Match this to the provider you configure below.'),
                 _make_item('MAIL_SERVER', 'SMTP server hostname.', required=False, note='Only needed for the SMTP option (e.g., smtp.sendgrid.net).'),
-=======
-                _make_item('EMAIL_PROVIDER', 'Email provider selector: smtp | sendgrid | postmark | mailgun.', required=True, allow_config=True, recommended='sendgrid / postmark / mailgun'),
-                _make_item('MAIL_SERVER', 'SMTP server hostname.', required=False),
->>>>>>> 8ac85d79
                 _make_item('MAIL_PORT', 'SMTP port (587 for TLS, 465 for SSL).', required=False),
                 _make_item('MAIL_USE_TLS', 'Enable STARTTLS for SMTP.', required=False, recommended='true'),
                 _make_item('MAIL_USE_SSL', 'Enable implicit TLS for SMTP.', required=False, recommended='false unless port 465'),
                 _make_item('MAIL_USERNAME', 'SMTP username / login.', required=False, is_secret=True),
                 _make_item('MAIL_PASSWORD', 'SMTP password or app-specific password.', required=False, is_secret=True),
-<<<<<<< HEAD
                 _make_item('MAIL_DEFAULT_SENDER', 'Default from-address for outbound email.', required=True, allow_config=True, recommended='verified domain address', note='Use a domain whose DNS records include SPF/DKIM.'),
                 _make_item('SENDGRID_API_KEY', 'SendGrid API key (if using SendGrid).', required=False, is_secret=True, note='Create in SendGrid dashboard → Email API → API Keys.'),
                 _make_item('POSTMARK_SERVER_TOKEN', 'Postmark server token (if using Postmark).', required=False, is_secret=True, note='Copy from Postmark Server Settings → API Tokens.'),
                 _make_item('MAILGUN_API_KEY', 'Mailgun REST API key (if using Mailgun).', required=False, is_secret=True, note='Available in Mailgun dashboard under API Security.'),
                 _make_item('MAILGUN_DOMAIN', 'Mailgun sending domain (if using Mailgun).', required=False, note='Use the exact domain you verified in Mailgun.'),
-=======
-                _make_item('MAIL_DEFAULT_SENDER', 'Default from-address for outbound email.', required=True, allow_config=True, recommended='verified domain address'),
-                _make_item('SENDGRID_API_KEY', 'SendGrid API key (if using SendGrid).', required=False, is_secret=True),
-                _make_item('POSTMARK_SERVER_TOKEN', 'Postmark server token (if using Postmark).', required=False, is_secret=True),
-                _make_item('MAILGUN_API_KEY', 'Mailgun REST API key (if using Mailgun).', required=False, is_secret=True),
-                _make_item('MAILGUN_DOMAIN', 'Mailgun sending domain (if using Mailgun).', required=False),
->>>>>>> 8ac85d79
             ]
         },
         {
             'title': 'Billing & Payments',
             'note': 'Switch to live Stripe keys and webhook secrets before you charge real customers.',
             'section_items': [
-<<<<<<< HEAD
                 _make_item('STRIPE_SECRET_KEY', 'Stripe secret key (live).', required=True, is_secret=True, note='Stripe Dashboard → Developers → API Keys → Secret key. Use the live key, not test, for production.'),
                 _make_item('STRIPE_PUBLISHABLE_KEY', 'Stripe publishable key (live).', required=True, is_secret=True, note='Paired with the secret key for Checkout/Elements.'),
                 _make_item('STRIPE_WEBHOOK_SECRET', 'Stripe webhook signing secret.', required=True, is_secret=True, note='Create a webhook endpoint pointing to /billing/webhooks/stripe then copy the signing secret.'),
-=======
-                _make_item('STRIPE_SECRET_KEY', 'Stripe secret key (live).', required=True, is_secret=True),
-                _make_item('STRIPE_PUBLISHABLE_KEY', 'Stripe publishable key (live).', required=True, is_secret=True),
-                _make_item('STRIPE_WEBHOOK_SECRET', 'Stripe webhook signing secret.', required=True, is_secret=True),
->>>>>>> 8ac85d79
             ]
         },
         {
@@ -2323,51 +2207,6 @@
             return jsonify({'success': False, 'error': 'Developer access required'}), 403
         data = request.get_json() or {}
 
-<<<<<<< HEAD
-=======
-        # Define allowed flags
-        allowed_flags = [
-            # Core business features
-            'FEATURE_FIFO_TRACKING',
-            'FEATURE_BARCODE_SCANNING',
-            'FEATURE_PRODUCT_VARIANTS',
-            'FEATURE_AUTO_SKU_GENERATION',
-            'FEATURE_RECIPE_VARIATIONS',
-            'FEATURE_COST_TRACKING',
-            'FEATURE_EXPIRATION_TRACKING',
-            'FEATURE_BULK_OPERATIONS',
-
-            # Developer & advanced features
-            'FEATURE_INVENTORY_ANALYTICS',
-            'FEATURE_DEBUG_MODE',
-            'FEATURE_AUTO_BACKUP',
-            'FEATURE_CSV_EXPORT',
-            'FEATURE_ADVANCED_REPORTS',
-            'FEATURE_GLOBAL_ITEM_LIBRARY',
-
-            # Notification systems
-            'FEATURE_EMAIL_NOTIFICATIONS',
-            'FEATURE_BROWSER_NOTIFICATIONS',
-
-            # Integration features
-            'FEATURE_SHOPIFY_INTEGRATION',
-            'FEATURE_API_ACCESS',
-            'FEATURE_OAUTH_PROVIDERS',
-
-            # AI features
-            'FEATURE_AI_RECIPE_OPTIMIZATION',
-            'FEATURE_AI_DEMAND_FORECASTING',
-            'FEATURE_AI_QUALITY_INSIGHTS',
-
-            # Public tools
-            'TOOLS_SOAP',
-            'TOOLS_CANDLES', 
-            'TOOLS_LOTIONS',
-            'TOOLS_HERBAL',
-            'TOOLS_BAKING'
-        ]
-
->>>>>>> 8ac85d79
         # Update app config for allowed flags
         for flag in FEATURE_FLAG_KEYS:
             if flag in data:
@@ -2510,33 +2349,7 @@
 @require_developer_permission('system_admin')
 def waitlist_statistics():
     """View waitlist statistics and data"""
-<<<<<<< HEAD
     from app.services.statistics import AnalyticsDataService
-=======
-    from datetime import datetime
-
-    waitlist_file = 'data/waitlist.json'
-    waitlist_data = read_json_file(waitlist_file, default=[]) or []
-
-    # Process data for display
-    processed_data = []
-    for entry in waitlist_data:
-        # Format timestamp
-        timestamp = entry.get('timestamp', '')
-        if timestamp:
-            try:
-                dt = datetime.fromisoformat(timestamp.replace('Z', '+00:00'))
-                formatted_date = dt.strftime('%Y-%m-%d %H:%M UTC')
-            except:
-                formatted_date = timestamp
-        else:
-            formatted_date = 'Unknown'
-
-        # Build full name
-        first_name = entry.get('first_name', '')
-        last_name = entry.get('last_name', '')
-        name = entry.get('name', '')  # Legacy field
->>>>>>> 8ac85d79
 
     force_refresh = (request.args.get('refresh') or '').lower() in ('1', 'true', 'yes')
     stats = AnalyticsDataService.get_waitlist_statistics(force_refresh=force_refresh)
