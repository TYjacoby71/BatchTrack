--- conflicted
+++ resolved
@@ -178,60 +178,10 @@
     WTF_CSRF_ENABLED = True
     SESSION_USE_SIGNER = True
     SESSION_PERMANENT = True
-    SESSION_REDIS_MAX_CONNECTIONS = _env_int('SESSION_REDIS_MAX_CONNECTIONS', 10)
 
     UPLOAD_FOLDER = 'static/product_images'
     MAX_CONTENT_LENGTH = 16 * 1024 * 1024
 
-<<<<<<< HEAD
-   # Rate limiting & Cache
-    RATELIMIT_STORAGE_URI = _resolve_ratelimit_uri()
-    RATELIMIT_STORAGE_URL = RATELIMIT_STORAGE_URI  # Backwards compatibility
-
-    # Cache / shared state
-    CACHE_TYPE = os.environ.get('CACHE_TYPE', 'SimpleCache') # Default to SimpleCache if Redis isn't set
-    CACHE_REDIS_URL = os.environ.get('CACHE_REDIS_URL') or os.environ.get('REDIS_URL')
-    CACHE_DEFAULT_TIMEOUT = _env_int('CACHE_DEFAULT_TIMEOUT', 120)
-    GLOBAL_LIBRARY_CACHE_TIMEOUT = _env_int('GLOBAL_LIBRARY_CACHE_TIMEOUT', 120)
-
-    # Billing cache tuning
-    BILLING_STATUS_CACHE_TTL = _env_int('BILLING_STATUS_CACHE_TTL', 120)
-
-    # Logging
-    LOG_LEVEL = os.environ.get('LOG_LEVEL', 'WARNING')
-    ANON_REQUEST_LOG_LEVEL = os.environ.get('ANON_REQUEST_LOG_LEVEL', 'DEBUG')
-
-    # Email - Support multiple providers
-    EMAIL_PROVIDER = os.environ.get('EMAIL_PROVIDER', 'smtp').lower()
-
-    # SMTP (default)
-    MAIL_SERVER = os.environ.get('MAIL_SERVER', 'smtp.gmail.com')
-    MAIL_PORT = int(os.environ.get('MAIL_PORT', 587))
-    MAIL_USE_TLS = os.environ.get('MAIL_USE_TLS', 'true').lower() == 'true'
-    MAIL_USE_SSL = os.environ.get('MAIL_USE_SSL', 'false').lower() == 'true'
-    MAIL_USERNAME = os.environ.get('MAIL_USERNAME')
-    MAIL_PASSWORD = os.environ.get('MAIL_PASSWORD')
-    MAIL_DEFAULT_SENDER = os.environ.get('MAIL_DEFAULT_SENDER', 'noreply@batchtrack.app')
-
-    # Alternative providers
-    SENDGRID_API_KEY = os.environ.get('SENDGRID_API_KEY')
-    POSTMARK_SERVER_TOKEN = os.environ.get('POSTMARK_SERVER_TOKEN')
-    MAILGUN_API_KEY = os.environ.get('MAILGUN_API_KEY')
-    MAILGUN_DOMAIN = os.environ.get('MAILGUN_DOMAIN')
-
-    # Billing / OAuth
-    STRIPE_PUBLISHABLE_KEY = os.environ.get('STRIPE_PUBLISHABLE_KEY')
-    STRIPE_SECRET_KEY = os.environ.get('STRIPE_SECRET_KEY')
-    STRIPE_WEBHOOK_SECRET = os.environ.get('STRIPE_WEBHOOK_SECRET')
-    WHOP_API_KEY = os.environ.get('WHOP_API_KEY')
-    WHOP_APP_ID = os.environ.get('WHOP_APP_ID')
-    GOOGLE_OAUTH_CLIENT_ID = os.environ.get('GOOGLE_OAUTH_CLIENT_ID')
-    GOOGLE_OAUTH_CLIENT_SECRET = os.environ.get('GOOGLE_OAUTH_CLIENT_SECRET')
-
-    # Enhanced SQLAlchemy pool configuration for high concurrency
-    # These are default values; specific environments may override them.
-    # For 10k users, ProductionConfig should be the primary beneficiary.
-=======
     APP_BASE_URL = _BASE_URL
     EXTERNAL_BASE_URL = _BASE_URL
     CANONICAL_HOST = _CANONICAL_HOST
@@ -278,7 +228,6 @@
     GOOGLE_OAUTH_CLIENT_ID = env.str('GOOGLE_OAUTH_CLIENT_ID')
     GOOGLE_OAUTH_CLIENT_SECRET = env.str('GOOGLE_OAUTH_CLIENT_SECRET')
 
->>>>>>> 9dbd595c
     SQLALCHEMY_ENGINE_OPTIONS = {
         'pool_size': env.int('SQLALCHEMY_POOL_SIZE', 15),
         'max_overflow': env.int('SQLALCHEMY_MAX_OVERFLOW', 5),
@@ -317,7 +266,6 @@
     DEBUG = True
     DEVELOPMENT = True
     SESSION_COOKIE_SECURE = False
-    SESSION_REDIS_MAX_CONNECTIONS = _env_int('SESSION_REDIS_MAX_CONNECTIONS', 4)
 
     _db_url = _normalize_db_url(env.str('DATABASE_INTERNAL_URL')) or _normalize_db_url(env.str('DATABASE_URL'))
     if _db_url:
@@ -342,11 +290,6 @@
     TESTING = True
     WTF_CSRF_ENABLED = False
     SESSION_COOKIE_SECURE = False
-<<<<<<< HEAD
-    SESSION_REDIS_MAX_CONNECTIONS = _env_int('SESSION_REDIS_MAX_CONNECTIONS', 2)
-    # In tests we often use file-based temp SQLite from fixtures; default to memory
-=======
->>>>>>> 9dbd595c
     SQLALCHEMY_DATABASE_URI = 'sqlite:///:memory:'
     SQLALCHEMY_ENGINE_OPTIONS = {
         'pool_pre_ping': True,
@@ -362,12 +305,7 @@
     PREFERRED_URL_SCHEME = 'https'
     DEBUG = False
     TESTING = False
-<<<<<<< HEAD
-    SESSION_REDIS_MAX_CONNECTIONS = _env_int('SESSION_REDIS_MAX_CONNECTIONS', 20)
-    SQLALCHEMY_DATABASE_URI = _normalize_db_url(os.environ.get('DATABASE_INTERNAL_URL')) or _normalize_db_url(os.environ.get('DATABASE_URL'))
-=======
     SQLALCHEMY_DATABASE_URI = _normalize_db_url(env.str('DATABASE_INTERNAL_URL')) or _normalize_db_url(env.str('DATABASE_URL'))
->>>>>>> 9dbd595c
     SQLALCHEMY_ENGINE_OPTIONS = {
         'pool_size': 10,
         'max_overflow': 20,
@@ -385,12 +323,7 @@
     PREFERRED_URL_SCHEME = 'https'
     DEBUG = False
     TESTING = False
-<<<<<<< HEAD
-    SESSION_REDIS_MAX_CONNECTIONS = _env_int('SESSION_REDIS_MAX_CONNECTIONS', 40)
-    SQLALCHEMY_DATABASE_URI = _normalize_db_url(os.environ.get('DATABASE_INTERNAL_URL')) or _normalize_db_url(os.environ.get('DATABASE_URL'))
-=======
     SQLALCHEMY_DATABASE_URI = _normalize_db_url(env.str('DATABASE_INTERNAL_URL')) or _normalize_db_url(env.str('DATABASE_URL'))
->>>>>>> 9dbd595c
     SQLALCHEMY_ENGINE_OPTIONS = {
         'pool_size': env.int('SQLALCHEMY_POOL_SIZE', 80),
         'max_overflow': env.int('SQLALCHEMY_MAX_OVERFLOW', 40),
