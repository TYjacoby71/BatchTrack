import logging
from datetime import datetime, timedelta
from decimal import Decimal
from app.models import db, InventoryItem, UnifiedInventoryHistory
from app.utils.timezone_utils import TimezoneUtils
from sqlalchemy import and_

logger = logging.getLogger(__name__)


def get_item_lots(item_id: int, active_only: bool = False, order: str = 'desc'):
    """
    Retrieve lots for an inventory item using the proper InventoryLot model.
    This replaces any legacy history-based lot queries.

    Args:
        item_id: ID of the inventory item
        active_only: If True, only return lots with remaining_quantity > 0
        order: 'asc' for FIFO order (oldest first), 'desc' for newest first
    """
    from app.models.inventory_lot import InventoryLot
    from app.models import InventoryItem

    # Get the item for organization scoping
    item = db.session.get(InventoryItem, item_id)
    if not item:
        logger.warning(f"FIFO: Item {item_id} not found when retrieving lots")
        return []

    # Build query with proper organization scoping
    query = InventoryLot.query.filter(
        and_(
            InventoryLot.inventory_item_id == item_id,
            InventoryLot.organization_id == item.organization_id
        )
    )

    # Filter to active lots only if requested
    if active_only:
        query = query.filter(InventoryLot.remaining_quantity > 0)

    # Apply ordering - FIFO uses received_date ascending
    if order == 'asc':
        query = query.order_by(InventoryLot.received_date.asc())
    else:
        query = query.order_by(InventoryLot.created_at.desc())

    lots = query.all()

    logger.info(f"FIFO: Retrieved {len(lots)} lots for item {item_id} (active_only={active_only})")

    return lots


def create_new_fifo_lot(item_id, quantity, change_type, unit=None, notes=None, cost_per_unit=None, created_by=None, custom_expiration_date=None, custom_shelf_life_days=None, **kwargs):
    """
    Create a new FIFO lot with complete tracking and audit trail.
    This is the primary function for creating new inventory lots.
    """
    try:
        from app.models import InventoryItem
        from app.models.inventory_lot import InventoryLot
        from app.utils.fifo_generator import generate_fifo_code
        from flask_login import current_user # Import current_user

        # Get the inventory item
        item = db.session.get(InventoryItem, item_id)
        if not item:
            logger.error(f"Inventory item {item_id} not found")
            return False, "Inventory item not found"

        # Use item's unit if not specified
        if unit is None:
            unit = item.unit

        if cost_per_unit is None:
            cost_per_unit = item.cost_per_unit or 0.0

        # Calculate expiration if needed - lots MUST inherit perishable status
        final_expiration_date = None
        final_shelf_life_days = None
        is_perishable = item.is_perishable  # Always inherit from item

        if custom_expiration_date:
            final_expiration_date = custom_expiration_date
            is_perishable = True  # If expiration is set, it's perishable
        elif item.is_perishable and item.shelf_life_days:
            final_expiration_date = TimezoneUtils.utc_now() + timedelta(days=item.shelf_life_days)
            final_shelf_life_days = item.shelf_life_days
        elif custom_shelf_life_days and item.is_perishable:
            final_expiration_date = TimezoneUtils.utc_now() + timedelta(days=custom_shelf_life_days)
            final_shelf_life_days = custom_shelf_life_days

        # If item is perishable, shelf_life_days should be set
        if item.is_perishable:
            final_shelf_life_days = final_shelf_life_days or item.shelf_life_days or custom_shelf_life_days

        # Get batch_id from kwargs if provided
        batch_id = kwargs.get('batch_id')

        # Generate a single FIFO code that will be shared by both lot and history
        # Import the proper FIFO generator
        from app.utils.fifo_generator import generate_fifo_code

        # For finished_batch operations, use batch-specific label if batch_id exists
        if change_type == 'finished_batch' and batch_id:
            from app.models import Batch
            batch = db.session.get(Batch, batch_id)
            if batch and batch.label_code:
                fifo_code = batch.label_code
            else:
                fifo_code = generate_fifo_code(change_type, item_id, is_lot_creation=True)
        else:
            # For lot creation, this always creates an actual lot
            fifo_code = generate_fifo_code(change_type, item_id, is_lot_creation=True)

        # Create new lot - ALWAYS inherit perishable status from item
        lot = InventoryLot(
            inventory_item_id=item_id,
            remaining_quantity=float(quantity),
            original_quantity=float(quantity),
            unit=unit,
            unit_cost=float(cost_per_unit),
            received_date=TimezoneUtils.utc_now(),
            expiration_date=final_expiration_date,
            shelf_life_days=final_shelf_life_days,
            source_type=change_type,
            source_notes=notes,
            created_by=created_by,
            fifo_code=fifo_code,  # Use the shared FIFO code
            batch_id=batch_id if change_type == 'finished_batch' else None,  # Only link batch for finished_batch
            organization_id=item.organization_id
        )

        db.session.add(lot)
        db.session.flush()  # Get the lot ID

        # Create history record that SHARES the same FIFO code
        # The history entry shows the lot creation event with the SAME fifo_code
        history_record = UnifiedInventoryHistory(
            inventory_item_id=item.id,
            change_type=change_type,
            quantity_change=quantity,
            unit=unit,
            unit_cost=cost_per_unit,
            notes=notes,
            created_by=getattr(current_user, 'id', None) if current_user.is_authenticated else None,
            organization_id=item.organization_id,
            is_perishable=item.is_perishable,
            shelf_life_days=item.shelf_life_days,
            expiration_date=final_expiration_date,
            affected_lot_id=lot.id,  # Link to the actual lot
            batch_id=batch_id,
            fifo_code=fifo_code,  # USE THE SAME FIFO CODE AS THE LOT
            remaining_quantity=None,  # Only the lot object holds remaining quantity, not history events
        )
        db.session.add(history_record)

        logger.info(f"FIFO: Created lot {lot.fifo_code} with {quantity} {unit} for item {item_id} (perishable: {is_perishable})")
        # Return lot id for callers that want to create a corresponding history event
        return True, f"Added {quantity} {unit} to inventory", lot.id

    except Exception as e:
        logger.error(f"FIFO: Error creating lot for item {item_id}: {str(e)}")
        db.session.rollback()
        return False, f"Error creating inventory lot: {str(e)}", None


def deduct_fifo_inventory(item_id, quantity_to_deduct, change_type, notes=None, created_by=None, batch_id=None):
    """
    CONSOLIDATED: Single function to handle FIFO deduction using proper InventoryLot model.
    This function now properly uses the lot-based system instead of history entries.
    """
    try:
        from app.models.inventory_lot import InventoryLot

        # Get the inventory item for validation
        item = db.session.get(InventoryItem, item_id)
        if not item:
            return False, "Inventory item not found"

        # Determine valuation method for this deduction event
        valuation_method = None
        try:
            if str(change_type).lower() == 'batch' and batch_id:
                from app.models import Batch
                b = db.session.get(Batch, batch_id)
                if b and getattr(b, 'cost_method', None):
                    valuation_method = b.cost_method
            if not valuation_method:
                org = getattr(item, 'organization', None)
                org_method = getattr(org, 'inventory_cost_method', None) if org else None
                valuation_method = org_method or 'fifo'
            if valuation_method not in ('fifo', 'average'):
                valuation_method = 'fifo'
        except Exception:
            valuation_method = 'fifo'

        # Get active lots ordered by FIFO (oldest received first)
        query = InventoryLot.query.filter(
            and_(
                InventoryLot.inventory_item_id == item_id,
                InventoryLot.organization_id == item.organization_id,
                InventoryLot.remaining_quantity > 0
            )
        )

        # For consumption operations, exclude expired lots if the item is perishable
        consumption_ops = {'use', 'sale', 'sample', 'tester', 'gift', 'batch', 'pos_sale', 'pos_return_neg'}
        if item.is_perishable and (str(change_type).lower() in consumption_ops):
            now_utc = TimezoneUtils.utc_now()
            query = query.filter(
                (InventoryLot.expiration_date == None) | (InventoryLot.expiration_date >= now_utc)
            )

        active_lots = query.order_by(InventoryLot.received_date.asc()).all()

        # Calculate total available quantity from actual lots
        total_available = sum(float(lot.remaining_quantity) for lot in active_lots)
        quantity_needed = abs(float(quantity_to_deduct))

        logger.info(f"FIFO DEDUCT: Need {quantity_needed}, have {total_available} from {len(active_lots)} active lots")

        if total_available < quantity_needed:
            return False, f"Insufficient inventory: need {quantity_needed}, have {total_available}"

        # Execute deduction across lots using FIFO order
        remaining_to_deduct = quantity_needed
        lots_affected = 0

        for lot in active_lots:
            if remaining_to_deduct <= 0:
                break

            # Calculate how much to deduct from this lot
            deduct_from_lot = min(float(lot.remaining_quantity), remaining_to_deduct)

            # Update the lot's remaining quantity
            lot.remaining_quantity = float(lot.remaining_quantity) - deduct_from_lot

            # Create audit record linking to the specific lot
            from app.utils.fifo_generator import generate_fifo_code

            # Generate appropriate event code for this deduction event; prefer batch label when available
            if change_type == 'batch' and batch_id:
                try:
                    from app.models import Batch
                    batch = db.session.get(Batch, batch_id)
                    deduction_event_code = batch.label_code if batch and batch.label_code else generate_fifo_code(change_type, item_id, is_lot_creation=False)
                except Exception:
                    deduction_event_code = generate_fifo_code(change_type, item_id, is_lot_creation=False)
            else:
                deduction_event_code = generate_fifo_code(change_type, item_id, is_lot_creation=False)

            # Choose unit cost according to valuation method
            event_unit_cost = float(item.cost_per_unit or 0.0) if valuation_method == 'average' else float(lot.unit_cost or 0.0)

            history_record = UnifiedInventoryHistory(
                inventory_item_id=item_id,
                change_type=change_type,
                quantity_change=-deduct_from_lot,
                remaining_quantity=None,  # N/A - this is an event record
                unit=lot.unit,
                unit_cost=event_unit_cost,
                notes=f"FIFO deduction: -{deduct_from_lot} from lot {lot.fifo_code}" + (f" | {notes}" if notes else ""),
                created_by=created_by,
                organization_id=item.organization_id,
                affected_lot_id=lot.id,  # Link to the specific lot that was affected
                batch_id=batch_id,
<<<<<<< HEAD
                fifo_code=deduction_fifo_code,  # RCN-xxx for recount, other prefixes for other operations
                valuation_method=valuation_method
=======
                fifo_code=deduction_event_code  # Event code
>>>>>>> 403d66e7
            )
            db.session.add(history_record)

            remaining_to_deduct -= deduct_from_lot
            lots_affected += 1

            logger.info(f"FIFO DEDUCT: Consumed {deduct_from_lot} from lot {lot.id} ({lot.fifo_code}), remaining: {lot.remaining_quantity}")

        logger.info(f"FIFO DEDUCT SUCCESS: Affected {lots_affected} lots")
        return True, f"Deducted from {lots_affected} lots using FIFO order"

    except Exception as e:
        logger.error(f"FIFO: Error in lot-based deduction for item {item_id}: {str(e)}")
        db.session.rollback()
        return False, f"Error processing FIFO deduction: {str(e)}"


def calculate_total_available_inventory(item_id):
    """
    Calculate total available inventory from all active lots for an item.
    This now properly uses the InventoryLot model for accurate FIFO calculations.
    """
    from app.models.inventory_lot import InventoryLot
    from app.models import InventoryItem

    # Get the item for organization scoping
    item = db.session.get(InventoryItem, item_id)
    if not item:
        return 0.0

    # Query active lots with proper organization scoping
    active_lots = InventoryLot.query.filter(
        and_(
            InventoryLot.inventory_item_id == item_id,
            InventoryLot.organization_id == item.organization_id,
            InventoryLot.remaining_quantity > 0
        )
    ).all()

    total_available = sum(float(lot.remaining_quantity) for lot in active_lots)

    logger.info(f"FIFO CALC: Item {item_id} has {total_available} units available across {len(active_lots)} active lots")

    return total_available


def estimate_fifo_issue_unit_cost(item_id: int, quantity_to_deduct: float, change_type: str | None = None) -> float:
    """
    Estimate the weighted average unit cost for a prospective FIFO deduction without mutating state.

    Uses the same lot selection filters as deduct_fifo_inventory (including skipping expired for consumption ops).
    Returns 0.0 if no quantity or no active lots.
    """
    try:
        from app.models.inventory_lot import InventoryLot

        item = db.session.get(InventoryItem, item_id)
        if not item:
            return 0.0

        query = InventoryLot.query.filter(
            and_(
                InventoryLot.inventory_item_id == item_id,
                InventoryLot.organization_id == item.organization_id,
                InventoryLot.remaining_quantity > 0
            )
        )

        consumption_ops = {'use', 'sale', 'sample', 'tester', 'gift', 'batch', 'pos_sale', 'pos_return_neg'}
        if item.is_perishable and (str(change_type).lower() in consumption_ops if change_type else True):
            now_utc = TimezoneUtils.utc_now()
            query = query.filter(
                (InventoryLot.expiration_date == None) | (InventoryLot.expiration_date >= now_utc)
            )

        active_lots = query.order_by(InventoryLot.received_date.asc()).all()

        remaining = max(0.0, float(quantity_to_deduct or 0.0))
        if remaining <= 0 or not active_lots:
            return float(item.cost_per_unit or 0.0)  # reasonable fallback

        cost_sum = 0.0
        qty_sum = 0.0
        for lot in active_lots:
            if remaining <= 0:
                break
            take = min(float(lot.remaining_quantity), remaining)
            cost_sum += take * float(lot.unit_cost or 0.0)
            qty_sum += take
            remaining -= take

        return (cost_sum / qty_sum) if qty_sum > 0 else float(item.cost_per_unit or 0.0)
    except Exception:
        return 0.0


def credit_specific_lot(lot_id, quantity, notes=None, created_by=None):
    """
    Credit inventory back to a specific FIFO lot.
    This is the canonical function used by all inventory adjustment operations.
    Used for reservation releases, returns, and corrections.
    """
    try:
        from app.models.inventory_lot import InventoryLot

        lot = db.session.get(InventoryLot, lot_id)
        if not lot:
            return False, "FIFO lot not found"

        # Add back to the specific lot
        lot.remaining_quantity = float(lot.remaining_quantity) + float(quantity)

        # Update item quantity
        item = InventoryItem.query.get(lot.inventory_item_id)
        if item:
            item.quantity = float(item.quantity) + float(quantity)

        db.session.commit()
        return True, f"Credited {quantity} back to lot {lot_id}"

    except Exception as e:
        db.session.rollback()
        return False, f"Error crediting lot: {str(e)}"<|MERGE_RESOLUTION|>--- conflicted
+++ resolved
@@ -267,12 +267,9 @@
                 organization_id=item.organization_id,
                 affected_lot_id=lot.id,  # Link to the specific lot that was affected
                 batch_id=batch_id,
-<<<<<<< HEAD
                 fifo_code=deduction_fifo_code,  # RCN-xxx for recount, other prefixes for other operations
                 valuation_method=valuation_method
-=======
-                fifo_code=deduction_event_code  # Event code
->>>>>>> 403d66e7
+
             )
             db.session.add(history_record)
 
