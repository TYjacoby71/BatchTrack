import logging
from datetime import datetime
from sqlalchemy import extract
from flask_login import current_user

from app.models import db, Batch, Recipe, InventoryItem, BatchContainer, BatchIngredient
from app.models.batch import BatchConsumable
from app import models
from app.models import ExtraBatchIngredient, ExtraBatchContainer, Product, ProductVariant
from app.services.unit_conversion import ConversionEngine
from app.services.inventory_adjustment import process_inventory_adjustment
from app.utils.timezone_utils import TimezoneUtils
from app.utils.code_generator import generate_batch_label_code
from app.services.base_service import BaseService

logger = logging.getLogger(__name__)

class BatchOperationsService(BaseService):
    """Service for batch lifecycle operations: start, finish, cancel"""

    @classmethod
    def start_batch(cls, recipe_id, scale=1.0, batch_type='ingredient', notes='', containers_data=None, requires_containers=False):
        """Start a new batch with inventory deductions atomically. Rolls back on any failure."""
        try:
            recipe = Recipe.query.get(recipe_id)
            if not recipe:
                return None, "Recipe not found"

            scale = float(scale)
            containers_data = containers_data or []

<<<<<<< HEAD
            # Generate batch label via centralized generator
            label_code = generate_batch_label_code(recipe)
=======
            # Generate batch label
            current_year = datetime.now().year
            year_batches = Batch.query.filter(
                Batch.recipe_id == recipe.id,
                extract('year', Batch.started_at) == current_year
            ).count()

            label_code = f"{recipe.label_prefix if recipe.label_prefix else 'BTH'}-{current_year}-{year_batches + 1:03d}"
>>>>>>> aff7cae7
            projected_yield = scale * recipe.predicted_yield

            # Create the batch
            batch = Batch(
                recipe_id=recipe_id,
                label_code=label_code,
                batch_type=batch_type,
                projected_yield=projected_yield,
                projected_yield_unit=recipe.predicted_yield_unit,
                scale=scale,
                status='in_progress',
                notes=notes,
                created_by=current_user.id,
                organization_id=current_user.organization_id,
                started_at=TimezoneUtils.utc_now()
            )

            db.session.add(batch)

            # Handle containers if required
            container_errors = []
            if requires_containers:
                container_errors = cls._process_batch_containers(batch, containers_data, defer_commit=True)

            # Process ingredient deductions
            ingredient_errors = cls._process_batch_ingredients(batch, recipe, scale, defer_commit=True)

            # Process consumable deductions
            consumable_errors = cls._process_batch_consumables(batch, recipe, scale, defer_commit=True)

            # Combine all errors
            all_errors = container_errors + ingredient_errors + consumable_errors

            if all_errors:
                # Any deduction failure should abort the entire start
                db.session.rollback()
                return None, all_errors
            else:
                # All deductions validated; commit once atomically
                db.session.commit()
                return batch, []

        except Exception as e:
            db.session.rollback()
            logger.error(f"Error starting batch: {str(e)}")
            return None, [str(e)]

    @classmethod
    def _process_batch_containers(cls, batch, containers_data, defer_commit=False):
        """Process container deductions for batch start"""
        errors = []
        try:
            for container in containers_data:
                container_id = container.get('id')
                quantity = container.get('quantity', 0)

                if container_id and quantity:
                    container_item = InventoryItem.query.get(container_id)
                    if container_item:
                        try:
                            # Handle container unit
                            container_unit = 'count' if not container_item.unit or container_item.unit == '' else container_item.unit

                            success, message = process_inventory_adjustment(
                                item_id=container_id,
                                quantity=-quantity,
                                change_type='batch',
                                unit=container_unit,
                                notes=f"Used in batch {batch.label_code}",
                                batch_id=batch.id,
                                created_by=current_user.id,
                                defer_commit=defer_commit
                            )

                            if success:
                                # Create BatchContainer record
                                bc = BatchContainer(
                                    batch_id=batch.id,
                                    container_id=container_id,
                                    container_quantity=quantity,
                                    quantity_used=quantity,
                                    cost_each=container_item.cost_per_unit or 0.0,
                                    organization_id=current_user.organization_id
                                )
                                db.session.add(bc)
                            else:
                                errors.append(message or f"Not enough {container_item.name} in stock.")
                        except Exception as e:
                            errors.append(f"Error adjusting inventory for {container_item.name}: {str(e)}")

        except Exception as e:
            logger.error(f"Error processing batch containers: {str(e)}")
            errors.append(f"Error processing containers: {str(e)}")

        return errors

    @classmethod
    def _process_batch_ingredients(cls, batch, recipe, scale, defer_commit=False):
        """Process ingredient deductions for batch start"""
        errors = []
        try:
            for assoc in recipe.recipe_ingredients:
                ingredient = assoc.inventory_item
                if not ingredient:
                    continue

                required_amount = assoc.quantity * scale

                try:
                    conversion_result = ConversionEngine.convert_units(
                        required_amount,
                        assoc.unit,
                        ingredient.unit,
                        ingredient_id=ingredient.id,
                        density=ingredient.density or (ingredient.category.default_density if ingredient.category else None)
                    )
                    required_converted = conversion_result['converted_value']

                    # Use centralized inventory adjustment
                    success, message = process_inventory_adjustment(
                        item_id=ingredient.id,
                        quantity=-required_converted,
                        change_type='batch',
                        unit=ingredient.unit,
                        notes=f"Used in batch {batch.label_code}",
                        batch_id=batch.id,
                        created_by=current_user.id,
                        defer_commit=defer_commit
                    )

                    if not success:
                        errors.append(message or f"Not enough {ingredient.name} in stock.")
                        continue

                    # Create BatchIngredient record
                    batch_ingredient = BatchIngredient(
                        batch_id=batch.id,
                        inventory_item_id=ingredient.id,
                        quantity_used=required_converted,
                        unit=ingredient.unit,
                        cost_per_unit=ingredient.cost_per_unit,
                        organization_id=current_user.organization_id
                    )
                    db.session.add(batch_ingredient)

                except ValueError as e:
                    errors.append(f"Error converting units for {ingredient.name}: {str(e)}")

        except Exception as e:
            logger.error(f"Error processing batch ingredients: {str(e)}")
            errors.append(f"Error processing ingredients: {str(e)}")

        return errors

    @classmethod
    def _process_batch_consumables(cls, batch, recipe, scale, defer_commit=False):
        """Process consumable deductions and snapshot for batch start"""
        errors = []
        try:
            # If recipe has no consumables relationship, skip gracefully
            consumables = getattr(recipe, 'recipe_consumables', []) or []
            for assoc in consumables:
                item = assoc.inventory_item
                if not item:
                    continue

                required_amount = assoc.quantity * scale

                try:
                    # Align units to inventory unit
                    from app.services.unit_conversion import ConversionEngine
                    conversion_result = ConversionEngine.convert_units(
                        required_amount,
                        assoc.unit,
                        item.unit,
                        ingredient_id=item.id,
                        density=item.density or (item.category.default_density if item.category else None)
                    )
                    required_converted = conversion_result['converted_value']

                    success, message = process_inventory_adjustment(
                        item_id=item.id,
                        quantity=-required_converted,
                        change_type='batch',
                        unit=item.unit,
                        notes=f"Consumable used in batch {batch.label_code}",
                        batch_id=batch.id,
                        created_by=current_user.id,
                        defer_commit=defer_commit
                    )

                    if not success:
                        errors.append(message or f"Not enough {item.name} in stock (consumable).")
                        continue

                    # Snapshot
                    snap = BatchConsumable(
                        batch_id=batch.id,
                        inventory_item_id=item.id,
                        quantity_used=required_converted,
                        unit=item.unit,
                        cost_per_unit=item.cost_per_unit,
                        organization_id=current_user.organization_id
                    )
                    db.session.add(snap)

                except ValueError as e:
                    errors.append(f"Error converting units for {item.name}: {str(e)}")

        except Exception as e:
            logger.error(f"Error processing batch consumables: {str(e)}")
            errors.append(f"Error processing consumables: {str(e)}")

        return errors

    @classmethod
    def cancel_batch(cls, batch_id):
        """Cancel a batch and restore inventory"""
        try:
            from app.services.inventory_adjustment import validate_inventory_fifo_sync

            batch = Batch.scoped().filter_by(id=batch_id).first()
            if not batch:
                return False, "Batch not found"

            # Validate access
            if batch.created_by != current_user.id and batch.organization_id != current_user.organization_id:
                return False, "Permission denied"

            if batch.status != 'in_progress':
                return False, "Only in-progress batches can be cancelled"

            # Get all items to restore
            batch_ingredients = BatchIngredient.query.filter_by(batch_id=batch.id).all()
            batch_containers = BatchContainer.query.filter_by(batch_id=batch.id).all()
            extra_ingredients = ExtraBatchIngredient.query.filter_by(batch_id=batch.id).all()
            extra_containers = ExtraBatchContainer.query.filter_by(batch_id=batch.id).all()
            from app.models.batch import BatchConsumable, ExtraBatchConsumable
            batch_consumables = BatchConsumable.query.filter_by(batch_id=batch.id).all()
            extra_consumables = ExtraBatchConsumable.query.filter_by(batch_id=batch.id).all()

            # Pre-validate FIFO sync for all ingredients
            for batch_ingredient in batch_ingredients:
                is_valid, error_msg, inv_qty, fifo_total = validate_inventory_fifo_sync(batch_ingredient.inventory_item_id)
                if not is_valid:
                    return False, f'Inventory sync error for {batch_ingredient.inventory_item.name}: {error_msg}'

            for extra_ingredient in extra_ingredients:
                is_valid, error_msg, inv_qty, fifo_total = validate_inventory_fifo_sync(extra_ingredient.inventory_item_id)
                if not is_valid:
                    return False, f'Inventory sync error for {extra_ingredient.inventory_item.name}: {error_msg}'

            # Restore all inventory
            restoration_summary = []

            # Restore batch ingredients
            for batch_ing in batch_ingredients:
                ingredient = batch_ing.inventory_item
                if ingredient:
                    process_inventory_adjustment(
                        item_id=ingredient.id,
                        quantity=batch_ing.quantity_used,
                        change_type='refunded',
                        unit=batch_ing.unit,
                        notes=f"Refunded from cancelled batch {batch.label_code}",
                        batch_id=batch.id,
                        created_by=current_user.id
                    )
                    restoration_summary.append(f"{batch_ing.quantity_used} {batch_ing.unit} of {ingredient.name}")

            # Restore extra ingredients
            for extra_ing in extra_ingredients:
                ingredient = extra_ing.inventory_item
                if ingredient:
                    process_inventory_adjustment(
                        item_id=ingredient.id,
                        quantity=extra_ing.quantity_used,
                        change_type='refunded',
                        unit=extra_ing.unit,
                        notes=f"Extra ingredient refunded from cancelled batch {batch.label_code}",
                        batch_id=batch.id,
                        created_by=current_user.id
                    )
                    restoration_summary.append(f"{extra_ing.quantity_used} {extra_ing.unit} of {ingredient.name}")

            # Restore containers
            for batch_container in batch_containers:
                container = batch_container.container
                if container:
                    process_inventory_adjustment(
                        item_id=container.id,
                        quantity=batch_container.quantity_used,
                        change_type='refunded',
                        unit=container.unit,
                        notes=f"Container refunded from cancelled batch {batch.label_code}",
                        batch_id=batch.id,
                        created_by=current_user.id
                    )
                    restoration_summary.append(f"{batch_container.quantity_used} {container.unit} of {container.name}")

            # Restore extra containers
            for extra_container in extra_containers:
                container = extra_container.container
                if container:
                    process_inventory_adjustment(
                        item_id=container.id,
                        quantity=extra_container.quantity_used,
                        change_type='refunded',
                        unit=container.unit,
                        notes=f"Extra container refunded from cancelled batch {batch.label_code}",
                        batch_id=batch.id,
                        created_by=current_user.id
                    )
                    restoration_summary.append(f"{extra_container.quantity_used} {container.unit} of {container.name}")

            # Restore consumables
            for cons in batch_consumables:
                item = cons.inventory_item
                if item:
                    process_inventory_adjustment(
                        item_id=item.id,
                        quantity=cons.quantity_used,
                        change_type='refunded',
                        unit=cons.unit,
                        notes=f"Consumable refunded from cancelled batch {batch.label_code}",
                        batch_id=batch.id,
                        created_by=current_user.id
                    )
                    restoration_summary.append(f"{cons.quantity_used} {cons.unit} of {item.name}")

            # Restore extra consumables
            for extra_cons in extra_consumables:
                item = extra_cons.inventory_item
                if item:
                    process_inventory_adjustment(
                        item_id=item.id,
                        quantity=extra_cons.quantity_used,
                        change_type='refunded',
                        unit=extra_cons.unit,
                        notes=f"Extra consumable refunded from cancelled batch {batch.label_code}",
                        batch_id=batch.id,
                        created_by=current_user.id
                    )
                    restoration_summary.append(f"{extra_cons.quantity_used} {extra_cons.unit} of {item.name}")
                container = extra_container.container
                if container:
                    process_inventory_adjustment(
                        item_id=container.id,
                        quantity=extra_container.quantity_used,
                        change_type='refunded',
                        unit=container.unit,
                        notes=f"Extra container refunded from cancelled batch {batch.label_code}",
                        batch_id=batch.id,
                        created_by=current_user.id
                    )
                    restoration_summary.append(f"{extra_container.quantity_used} {container.unit} of {container.name}")

            # Update batch status
            batch.status = 'cancelled'
            batch.cancelled_at = datetime.utcnow()
            db.session.commit()

            return True, restoration_summary

        except Exception as e:
            db.session.rollback()
            logger.error(f"Error cancelling batch: {str(e)}")
            return False, str(e)

    @classmethod
    def complete_batch(cls, batch_id, form_data):
        """Complete a batch and create final products/ingredients"""
        try:
            # Import here to avoid circular imports
            from app.blueprints.batches.finish_batch import _complete_batch_internal

            batch = Batch.query.filter_by(
                id=batch_id,
                organization_id=current_user.organization_id,
                status='in_progress'
            ).first()

            if not batch:
                return False, 'Batch not found or already completed'

            # Delegate to internal finish batch logic
            # This maintains the existing complex logic while keeping it out of routes
            return _complete_batch_internal(batch_id, form_data)

        except Exception as e:
            logger.error(f"Error completing batch: {str(e)}")
            return False, str(e)

    @classmethod
    def add_extra_items_to_batch(cls, batch_id, extra_ingredients=None, extra_containers=None, extra_consumables=None):
        """Add extra ingredients, containers, and consumables to an in-progress batch"""
        try:
            batch = Batch.query.get(batch_id)
            if not batch:
                return False, "Batch not found", []

            if batch.status != 'in_progress':
                return False, "Can only add items to in-progress batches", []

            extra_ingredients = extra_ingredients or []
            extra_containers = extra_containers or []
            extra_consumables = extra_consumables or []
            errors = []

            # Process extra containers
            for container in extra_containers:
                container_item = InventoryItem.query.get(container["item_id"])
                if not container_item:
                    errors.append({"item": "Unknown", "message": "Container not found"})
                    continue

                needed_amount = float(container["quantity"])
                reason = container.get("reason", "batch")

                # Validate reason
                valid_reasons = ["extra_yield", "damaged"]
                if reason not in valid_reasons:
                    errors.append({"item": container_item.name, "message": f"Invalid reason: {reason}"})
                    continue

                # Check stock
                if container_item.quantity < needed_amount:
                    errors.append({
                        "item": container_item.name,
                        "message": f"Not enough in stock. Available: {container_item.quantity}, Needed: {needed_amount}",
                        "needed": needed_amount,
                        "available": container_item.quantity,
                        "needed_unit": "units"
                    })
                    continue

                # Deduct inventory
                adjustment_type = "damaged" if reason == "damaged" else "batch"
                result = process_inventory_adjustment(
                    item_id=container_item.id,
                    quantity=-needed_amount,
                    change_type=adjustment_type,
                    unit=container_item.unit,
                    notes=f"Extra container for batch {batch.label_code} - {reason}",
                    batch_id=batch.id,
                    created_by=current_user.id
                )

                if not result:
                    errors.append({
                        "item": container_item.name,
                        "message": "Failed to deduct from inventory",
                        "needed": needed_amount,
                        "needed_unit": "units"
                    })
                    continue

                # Create ExtraBatchContainer record
                new_extra = ExtraBatchContainer(
                    batch_id=batch.id,
                    container_id=container_item.id,
                    container_quantity=int(needed_amount),
                    quantity_used=int(needed_amount),
                    cost_each=container_item.cost_per_unit,
                    reason=reason,
                    organization_id=current_user.organization_id
                )
                db.session.add(new_extra)

            # Process extra ingredients
            for item in extra_ingredients:
                inventory_item = InventoryItem.query.get(item["item_id"])
                if not inventory_item:
                    continue

                try:
                    # Handle ingredient conversion
                    conversion = ConversionEngine.convert_units(
                        item["quantity"],
                        item["unit"],
                        inventory_item.unit,
                        ingredient_id=inventory_item.id,
                        density=inventory_item.density or (inventory_item.category.default_density if inventory_item.category else None)
                    )
                    needed_amount = conversion['converted_value']

                    # Use centralized inventory adjustment
                    result = process_inventory_adjustment(
                        item_id=inventory_item.id,
                        quantity=-needed_amount,
                        change_type='batch',
                        unit=inventory_item.unit,
                        notes=f"Extra ingredient for batch {batch.label_code}",
                        batch_id=batch.id,
                        created_by=current_user.id
                    )

                    if not result:
                        errors.append({
                            "item": inventory_item.name,
                            "message": "Not enough in stock",
                            "needed": needed_amount,
                            "needed_unit": inventory_item.unit
                        })
                    else:
                        # Create ExtraBatchIngredient record
                        new_extra = ExtraBatchIngredient(
                            batch_id=batch.id,
                            inventory_item_id=inventory_item.id,
                            quantity_used=needed_amount,
                            unit=inventory_item.unit,
                            cost_per_unit=inventory_item.cost_per_unit,
                            organization_id=current_user.organization_id
                        )
                        db.session.add(new_extra)

                except ValueError as e:
                    errors.append({
                        "item": inventory_item.name,
                        "message": str(e)
                    })

            if errors:
                return False, "Some items could not be added", errors

            db.session.commit()
            return True, "Items added successfully", []

        except Exception as e:
            db.session.rollback()
            logger.error(f"Error adding extra items to batch: {str(e)}")
            return False, str(e), []<|MERGE_RESOLUTION|>--- conflicted
+++ resolved
@@ -22,36 +22,26 @@
     def start_batch(cls, recipe_id, scale=1.0, batch_type='ingredient', notes='', containers_data=None, requires_containers=False):
         """Start a new batch with inventory deductions atomically. Rolls back on any failure."""
         try:
-            recipe = Recipe.query.get(recipe_id)
-            if not recipe:
-                return None, "Recipe not found"
-
-            scale = float(scale)
-            containers_data = containers_data or []
-
-<<<<<<< HEAD
-            # Generate batch label via centralized generator
-            label_code = generate_batch_label_code(recipe)
-=======
-            # Generate batch label
-            current_year = datetime.now().year
-            year_batches = Batch.query.filter(
-                Batch.recipe_id == recipe.id,
-                extract('year', Batch.started_at) == current_year
-            ).count()
-
-            label_code = f"{recipe.label_prefix if recipe.label_prefix else 'BTH'}-{current_year}-{year_batches + 1:03d}"
->>>>>>> aff7cae7
-            projected_yield = scale * recipe.predicted_yield
-
-            # Create the batch
-            batch = Batch(
-                recipe_id=recipe_id,
-                label_code=label_code,
-                batch_type=batch_type,
-                projected_yield=projected_yield,
-                projected_yield_unit=recipe.predicted_yield_unit,
-                scale=scale,
+    recipe = Recipe.query.get(recipe_id)
+    if not recipe:
+        return None, "Recipe not found"
+
+    scale = float(scale)
+    containers_data = containers_data or []
+
+    # Generate batch label via centralized generator
+    label_code = generate_batch_label_code(recipe)
+
+    projected_yield = scale * recipe.predicted_yield
+
+    # Create the batch
+    batch = Batch(
+        recipe_id=recipe_id,
+        label_code=label_code,
+        batch_type=batch_type,
+        projected_yield=projected_yield,
+        projected_yield_unit=recipe.predicted_yield_unit,
+        scale=scale,
                 status='in_progress',
                 notes=notes,
                 created_by=current_user.id,
