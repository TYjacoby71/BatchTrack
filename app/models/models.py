# app/models/models.py
# Canonical re-exports for tests/legacy imports. Safe, no-crash imports.
import importlib
from sqlalchemy.ext.hybrid import hybrid_property
from sqlalchemy import event
from datetime import datetime
import re
import secrets

def _export(targets):
    g = globals()
    for module, name, alias in targets:
        try:
            mod = importlib.import_module(f"{__package__}.{module}")
            cls = getattr(mod, name)
            g[alias or name] = cls
        except Exception:
            # silently skip if module/class doesn't exist
            pass

_export([
    # Inventory / FIFO
    ("inventory", "InventoryItem", None),
    ("unified_inventory_history", "UnifiedInventoryHistory", "FIFOLot"),     # alias UnifiedInventoryHistory as FIFOLot
    ("inventory", "InventoryHistory", None),  # Legacy - kept for backward compatibility
    ("inventory", "BatchInventoryLog", None),

    # Create Ingredient alias to InventoryItem (common pattern)
    ("inventory", "InventoryItem", "Ingredient"),

    # Products
    ("product", "Product", None),
    ("product", "ProductSKU", None),

    # Auth/Org/ACL - these are defined in this file below
    ("subscription_tier", "SubscriptionTier", None),
    ("addon", "Addon", None),
    ("permission", "Permission", None),
    ("role", "Role", None),

    # Recipes and Batches
    ("batch", "Batch", None),
    ("batch", "BatchIngredient", None),
    ("batch", "BatchContainer", None),
    ("batch", "ExtraBatchContainer", None),
    ("batch", "BatchTimer", None),
    ("batch", "ExtraBatchIngredient", None),

    # Units and Categories
    ("unit", "Unit", None),
    ("unit", "CustomUnitMapping", None),
    ("unit", "ConversionLog", None),
    ("category", "IngredientCategory", None),
    ("category", "InventoryCategory", None),
    ("category", "Tag", None),
    ("product_category", "ProductCategory", None),
    ("global_item", "GlobalItem", None),
<<<<<<< HEAD
    ("batchbot_usage", "BatchBotUsage", None),
    ("batchbot_credit", "BatchBotCreditBundle", None),
=======
    ("recipe_marketplace", "RecipeProductGroup", None),
    ("recipe_marketplace", "RecipeModerationEvent", None),
>>>>>>> 3f133a88
])

# Build __all__ from whatever successfully imported
__all__ = [k for k, v in globals().items() if k[0].isupper() and hasattr(v, "__mro__")]

# Keep the core models that are defined in this file
from datetime import datetime, date
from flask_login import current_user, UserMixin
from ..extensions import db
from .mixins import ScopedModelMixin
from ..utils.timezone_utils import TimezoneUtils

class Organization(db.Model):
    id = db.Column(db.Integer, primary_key=True)
    name = db.Column(db.String(128), nullable=False)
    contact_email = db.Column(db.String(256))
    created_at = db.Column(db.DateTime, default=TimezoneUtils.utc_now)
    is_active = db.Column(db.Boolean, default=True)

    # Basic signup tracking (keep these for analytics)
    signup_source = db.Column(db.String(64), nullable=True)  # homepage_trial, webinar, etc.
    promo_code = db.Column(db.String(32), nullable=True)
    referral_code = db.Column(db.String(32), nullable=True)

    # Move billing to separate Subscription model for flexibility

    # Subscription tier (relationship to SubscriptionTier) - SINGLE SOURCE OF TRUTH
    subscription_tier_id = db.Column(db.Integer, db.ForeignKey('subscription_tier.id'), nullable=True)

    # Whop integration fields (replacing Stripe)
    whop_license_key = db.Column(db.String(128), nullable=True)
    whop_product_tier = db.Column(db.String(32), nullable=True)
    whop_verified = db.Column(db.Boolean, default=False)

    # Legacy Stripe fields (keep for migration compatibility)
    stripe_subscription_id = db.Column(db.String(128), nullable=True)  # DEPRECATED
    stripe_customer_id = db.Column(db.String(255), nullable=True)
    billing_info = db.Column(db.Text, nullable=True)  # JSON field for billing details
    next_billing_date = db.Column(db.Date, nullable=True)
    subscription_status = db.Column(db.String(32), default='inactive')  # active, past_due, canceled, etc.

    # Billing fields
    stripe_customer_id = db.Column(db.String(255), nullable=True)
    whop_license_key = db.Column(db.String(255), nullable=True)
    billing_status = db.Column(db.String(50), default='active', nullable=False)  # active, suspended, cancelled

    # Offline support (removed)

    # Inventory costing policy
    inventory_cost_method = db.Column(db.String(16), nullable=True)  # 'fifo' | 'average' (default handled in logic)
    inventory_cost_method_changed_at = db.Column(db.DateTime, nullable=True)

    # Recipe marketplace governance
    recipe_sales_blocked = db.Column(db.Boolean, default=False)
    recipe_library_blocked = db.Column(db.Boolean, default=False)
    recipe_violation_count = db.Column(db.Integer, default=0)
    recipe_policy_notes = db.Column(db.Text, nullable=True)

    # Relationships
    users = db.relationship('User', backref='organization')
    subscription_tier = db.relationship('SubscriptionTier', foreign_keys=[subscription_tier_id])
    tier = db.relationship('SubscriptionTier', foreign_keys=[subscription_tier_id], overlaps="subscription_tier")  # Alias for backward compatibility

    @property
    def active_users_count(self):
        # Only count users that belong to this organization AND are not developers
        return len([u for u in self.users if u.is_active and u.user_type != 'developer' and u.organization_id == self.id])

    @property
    def owner(self):
        """Get the organization owner (first created user)"""
        return User.query.filter_by(organization_id=self.id).order_by(User.created_at).first()

    def can_add_users(self):
        """Check if organization can add more active users based on subscription (excluding developers)"""
        active_non_dev_users = len([u for u in self.users if u.is_active and u.user_type != 'developer'])

        if not self.tier:
            return active_non_dev_users < 1  # Default to 1 user limit

        # Use tier's user_limit (-1 means unlimited)
        if self.tier.user_limit == -1:
            return True  # Unlimited

        return active_non_dev_users < self.tier.user_limit

    def get_max_users(self):
        """Get maximum users allowed for subscription tier"""
        if not self.tier:
            return 1  # Default

        if self.tier.user_limit == -1:
            return float('inf')  # Unlimited

        return self.tier.user_limit

    @property
    def effective_subscription_tier(self):
        """Get the effective subscription tier identifier (string id or 'exempt')."""
        if not self.tier:
            return 'exempt'
        return str(self.tier.id)

    @property
    def subscription_tier_obj(self):
        """Get the full SubscriptionTier object (alias for .tier)"""
        return self.tier

    def get_subscription_features(self):
        """Get list of features for this organization's subscription tier"""
        if not self.tier:
            return []

        # Get features from tier's permissions and addons
        features = []

        # Add permission-based features
        if self.tier.permissions:
            for permission in self.tier.permissions:
                features.append(permission.name)

        # Add addon-based features
        if self.tier.allowed_addons:
            for addon in self.tier.allowed_addons:
                if addon.is_active:
                    features.append(addon.function_key if hasattr(addon, 'function_key') else addon.name)

        return features

    def get_tier_display_name(self):
        """Get the display name for the current subscription tier"""
        if not self.tier:
            return 'Free'

        return self.tier.name

    def get_pricing_data(self):
        """Get pricing data from local config - simple and always available"""
        try:
            from ..services.billing_service import BillingService
            return BillingService.get_comprehensive_pricing_data()
        except Exception:
            return {'tiers': {}, 'available': False}

    def is_owner(self, user):
        """Check if user is owner of this organization"""
        owner = self.owner
        return owner and user.id == owner.id

    def owner_has_permission(self, user, permission_name):
        """Check if owner has permission through subscription tier (no bypass)"""
        if not self.is_owner(user):
            return False

        # Owners must still respect subscription tier limits
        from ..utils.permissions import _has_tier_permission
        return _has_tier_permission(self, permission_name)

class User(UserMixin, db.Model):
    id = db.Column(db.Integer, primary_key=True)
    username = db.Column(db.String(64), unique=True, nullable=False)
    password_hash = db.Column(db.String(255), nullable=True, default='', server_default='')
    first_name = db.Column(db.String(64), nullable=True)
    last_name = db.Column(db.String(64), nullable=True)
    email = db.Column(db.String(120), nullable=True)
    phone = db.Column(db.String(20), nullable=True)
    organization_id = db.Column(db.Integer, db.ForeignKey('organization.id'), nullable=True)  # NULL for developers
    user_type = db.Column(db.String(32), default='customer')  # 'developer', 'customer'
    _is_organization_owner = db.Column('is_organization_owner', db.Boolean, nullable=True, default=False)  # Flag for organization owners (only for customer users)

    @property
    def is_organization_owner(self):
        """Check if user has organization owner role - AUTHORITATIVE"""
        if self.user_type != 'customer':
            return False

        # Check active roles for organization_owner role
        roles = self.get_active_roles()
        return any(role.name == 'organization_owner' for role in roles)

    @is_organization_owner.setter
    def is_organization_owner(self, value):
        """Sync the flag for legacy compatibility and assign/remove role"""
        self._is_organization_owner = value

        if value is True and self.user_type == 'customer' and self.id:
            # Ensure role is assigned
            self.ensure_organization_owner_role()
        elif value is False and self.id:
            # Remove the role
            from .role import Role
            org_owner_role = Role.query.filter_by(name='organization_owner', is_system_role=True).first()
            if org_owner_role:
                self.remove_role(org_owner_role)
    is_active = db.Column(db.Boolean, default=True)
    created_at = db.Column(db.DateTime, default=TimezoneUtils.utc_now)
    last_login = db.Column(db.DateTime, nullable=True)
    active_session_token = db.Column(db.String(255), nullable=True)
    # role_id removed - using UserRoleAssignment table instead

    # Email verification fields
    email_verified = db.Column(db.Boolean, default=False)
    email_verification_token = db.Column(db.String(255), nullable=True)
    email_verification_sent_at = db.Column(db.DateTime, nullable=True)

    # OAuth fields
    oauth_provider = db.Column(db.String(50), nullable=True)  # 'google', etc.
    oauth_provider_id = db.Column(db.String(255), nullable=True)

    # Password reset fields
    password_reset_token = db.Column(db.String(255), nullable=True)
    password_reset_sent_at = db.Column(db.DateTime, nullable=True)

    # Soft delete fields
    deleted_at = db.Column(db.DateTime, nullable=True)
    deleted_by = db.Column(db.Integer, db.ForeignKey('user.id'), nullable=True)
    is_deleted = db.Column(db.Boolean, default=False)

    # Indexes
    __table_args__ = (
        db.Index('ix_user_org', 'organization_id'),
    )

    # Legacy compatibility: is_verified hybrid property
    @hybrid_property
    def is_verified(self):
        """Legacy compatibility: maps to email_verified boolean"""
        return self.email_verified

    @is_verified.setter
    def is_verified(self, value: bool):
        """Legacy compatibility: sets email_verified boolean"""
        self.email_verified = value

    def set_password(self, password):
        from werkzeug.security import generate_password_hash
        self.password_hash = generate_password_hash(password)

    def check_password(self, password):
        from werkzeug.security import check_password_hash
        return check_password_hash(self.password_hash, password)

    @property
    def full_name(self):
        if self.first_name and self.last_name:
            return f"{self.first_name} {self.last_name}"
        elif self.first_name:
            return self.first_name
        elif self.last_name:
            return self.last_name
        return self.username

    @property
    def timezone(self):
        """Get user's timezone from preferences, default to UTC"""
        from .user_preferences import UserPreferences
        preferences = UserPreferences.query.filter_by(user_id=self.id).first()
        if preferences:
            return preferences.timezone or 'UTC'
        return 'UTC'

    @timezone.setter
    def timezone(self, value):
        """Set user's timezone in preferences"""
        from .user_preferences import UserPreferences
        preferences = UserPreferences.query.filter_by(user_id=self.id).first()
        
        if not preferences:
            # Create preferences if they don't exist and user has organization
            if self.organization_id:
                preferences = UserPreferences(
                    user_id=self.id,
                    organization_id=self.organization_id,
                    timezone=value or 'UTC'
                )
                db.session.add(preferences)
        else:
            preferences.timezone = value or 'UTC'

    def ensure_organization_owner_role(self):
        """Ensure organization owner has the proper role assigned"""
        # Only apply to customer users with the flag set
        if (self.user_type == 'customer' and
            self.is_organization_owner is True):
            from .role import Role
            org_owner_role = Role.query.filter_by(name='organization_owner', is_system_role=True).first()
            if org_owner_role:
                # Check if already assigned
                existing_assignment = False
                for assignment in self.role_assignments:
                    if assignment.is_active and assignment.role_id == org_owner_role.id:
                        existing_assignment = True
                        break

                if not existing_assignment:
                    self.assign_role(org_owner_role)
                    db.session.commit()
                    return True
        return False

    def get_active_roles(self):
        """Get all active roles for this user"""
        try:
            from .user_role_assignment import UserRoleAssignment
            from .role import Role
            from .developer_role import DeveloperRole
            from ..extensions import db

            # Force rollback before attempting query
            db.session.rollback()

            assignments = UserRoleAssignment.query.filter_by(
                user_id=self.id,
                is_active=True
            ).all()

            roles = []
            for assignment in assignments:
                if assignment.role_id:
                    # Organization role
                    role = db.session.get(Role, assignment.role_id)
                    if role and role.is_active:
                        roles.append(role)
                elif assignment.developer_role_id:
                    # Developer role
                    dev_role = db.session.get(DeveloperRole, assignment.developer_role_id)
                    if dev_role and dev_role.is_active:
                        roles.append(dev_role)

            return roles
        except Exception as e:
            print("---!!! USER ROLE ASSIGNMENT ERROR (POTENTIAL ORIGINAL SIN?) !!!---")
            print(f"Error getting active roles for user {self.id}: {e}")
            print(f"Error type: {type(e).__name__}")
            print(f"Error details: {str(e)}")
            print("------------------------------------------------------------------")

            # Try to rollback and clean up
            try:
                from ..extensions import db
                db.session.rollback()
            except:
                pass

            return []

    def has_permission(self, permission_name):
        """Check if user has a specific permission through any of their roles"""
        # Handle enum permission names by converting to string
        if hasattr(permission_name, 'value'):
            permission_name = permission_name.value

        # Developers check their developer roles
        if self.user_type == 'developer':
            return self.has_developer_permission(permission_name)

        # Get roles from both active assignments and direct role relationships (for tests)
        roles = self.get_active_roles()

        # Also check direct role relationships (backwards compatibility for tests)
        if hasattr(self, 'roles'):
            for role in self.roles:
                if role not in roles:
                    roles.append(role)

        for role in roles:
            if role.has_permission(permission_name):
                # Also check if the permission is available for the organization's tier
                if self.organization and self.organization.tier:
                    # Check if the tier allows this permission
                    if self.organization.tier.has_permission(permission_name):
                        return True
                else:
                    # No tier restriction - allow if role has permission
                    return True

        return False

    def has_any_permission(self, permissions):
        """Check if user has any of the specified permissions"""
        for permission_name in permissions:
            if self.has_permission(permission_name):
                return True
        return False

    def has_developer_permission(self, permission_name):
        """Check if developer user has a specific developer permission"""
        if self.user_type != 'developer':
            return False

        # Get developer role assignments for this user
        from .user_role_assignment import UserRoleAssignment

        # Check if user has any developer roles assigned
        assignments = UserRoleAssignment.query.filter_by(
            user_id=self.id,
            is_active=True
        ).filter(UserRoleAssignment.developer_role_id.isnot(None)).all()

        for assignment in assignments:
            if assignment.developer_role and assignment.developer_role.has_permission(permission_name):
                return True

        return False

    def assign_role(self, role, assigned_by=None):
        """Assign a role to this user"""
        from .user_role_assignment import UserRoleAssignment
        from .developer_role import DeveloperRole

        # Determine if this is a developer role or organization role
        is_developer_role = isinstance(role, DeveloperRole)

        if is_developer_role:
            # Developer role assignment - no organization context
            existing = UserRoleAssignment.query.filter_by(
                user_id=self.id,
                developer_role_id=role.id,
                organization_id=None  # Developer roles never have organization_id
            ).first()

            if existing:
                existing.is_active = True
                existing.assigned_by = assigned_by.id if assigned_by else None
                existing.assigned_at = TimezoneUtils.utc_now()
            else:
                assignment = UserRoleAssignment(
                    user_id=self.id,
                    developer_role_id=role.id,
                    role_id=None,  # No organization role
                    organization_id=None,  # CRITICAL: No organization for developer roles
                    assigned_by=assigned_by.id if assigned_by else None
                )
                db.session.add(assignment)
        else:
            # Organization role assignment - requires organization context
            existing = UserRoleAssignment.query.filter_by(
                user_id=self.id,
                role_id=role.id,
                organization_id=self.organization_id
            ).first()

            if existing:
                existing.is_active = True
                existing.assigned_by = assigned_by.id if assigned_by else None
                existing.assigned_at = TimezoneUtils.utc_now()
            else:
                assignment = UserRoleAssignment(
                    user_id=self.id,
                    role_id=role.id,
                    developer_role_id=None,  # No developer role
                    organization_id=self.organization_id,
                    assigned_by=assigned_by.id if assigned_by else None
                )
                db.session.add(assignment)

        db.session.commit()

    def remove_role(self, role):
        """Remove a role from this user"""
        from .user_role_assignment import UserRoleAssignment

        assignment = UserRoleAssignment.query.filter_by(
            user_id=self.id,
            role_id=role.id,
            organization_id=self.organization_id
        ).first()

        if assignment:
            assignment.is_active = False
            db.session.commit()

    def soft_delete(self, deleted_by_user=None):
        """Soft delete this user - preserves data but removes access"""
        self.is_deleted = True
        self.is_active = False  # Also deactivate
        self.deleted_at = TimezoneUtils.utc_now()
        if deleted_by_user:
            self.deleted_by = deleted_by_user.id

        # Deactivate all role assignments
        from .user_role_assignment import UserRoleAssignment
        assignments = UserRoleAssignment.query.filter_by(user_id=self.id).all()
        for assignment in assignments:
            assignment.is_active = False

        db.session.commit()

    def restore(self, restored_by_user=None, restore_roles=True, make_active=True):
        """Restore a soft-deleted user with optional role and active status restoration"""
        self.is_deleted = False
        self.deleted_at = None
        self.deleted_by = None

        if make_active:
            self.is_active = True

        if restore_roles:
            # Reactivate all role assignments that were deactivated during soft delete
            from .user_role_assignment import UserRoleAssignment
            assignments = UserRoleAssignment.query.filter_by(user_id=self.id).all()
            for assignment in assignments:
                assignment.is_active = True

        db.session.commit()

    @property
    def is_soft_deleted(self):
        """Check if user is soft deleted"""
        return self.is_deleted is True

    @property
    def is_developer(self):
        """Check if user is a developer"""
        return self.user_type == 'developer'

    @property
    def display_role(self):
        """Get display-friendly role description"""
        if self.user_type == 'developer':
            return 'System Developer'
        elif self.is_organization_owner and self.organization:
            tier_name = self.organization.tier.name if self.organization.tier else 'Exempt'
            return f'{tier_name} Owner'
        else:
            roles = self.get_active_roles()
            if roles:
                role_names = [role.name for role in roles]
                return f'Team Member ({", ".join(role_names)})'
            return 'Team Member (No Roles)'

    def __repr__(self):
        return f'<User {self.username}>'

@event.listens_for(User, "before_insert")
def _default_username_before_insert(mapper, connection, target):
    """Auto-generate username if not provided (for test compatibility)"""
    if not getattr(target, "username", None):
        base = None
        if getattr(target, "email", None):
            local = target.email.split("@", 1)[0]
            base = re.sub(r"[^a-zA-Z0-9_.-]", "", local) or None
        target.username = (base or "user") + "_" + secrets.token_hex(3)

# Add the imported classes to __all__
__all__.extend(['Organization', 'User'])<|MERGE_RESOLUTION|>--- conflicted
+++ resolved
@@ -55,13 +55,10 @@
     ("category", "Tag", None),
     ("product_category", "ProductCategory", None),
     ("global_item", "GlobalItem", None),
-<<<<<<< HEAD
     ("batchbot_usage", "BatchBotUsage", None),
     ("batchbot_credit", "BatchBotCreditBundle", None),
-=======
     ("recipe_marketplace", "RecipeProductGroup", None),
     ("recipe_marketplace", "RecipeModerationEvent", None),
->>>>>>> 3f133a88
 ])
 
 # Build __all__ from whatever successfully imported
