--- conflicted
+++ resolved
@@ -504,11 +504,10 @@
   var isPortioned = {{ 'true' if batch.portioning_data and batch.portioning_data.get('is_portioned') else 'false' }};
   
   form.addEventListener('submit', function(e){
-<<<<<<< HEAD
+
     var meta = document.getElementById('batchMeta');
     var isPortioned = meta && meta.dataset && meta.dataset.isPortioned === 'true';
-=======
->>>>>>> d4a63822
+
     if (isPortioned) {
       var portionsEl = document.getElementById('final_portions');
       var val = portionsEl && portionsEl.value ? parseInt(portionsEl.value, 10) : 0;
