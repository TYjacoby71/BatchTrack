--- conflicted
+++ resolved
@@ -503,7 +503,6 @@
 }
 
 document.addEventListener('DOMContentLoaded', function() {
-<<<<<<< HEAD
   const productFilter = document.getElementById('productFilter');
   const stockFilter = document.getElementById('stockFilter');
   const variantFilter = document.getElementById('variantFilter');
@@ -573,72 +572,12 @@
 
       const productName = (productCell?.textContent || '').trim().toLowerCase();
       const rowVariant = (variantCell?.textContent || '').trim();
-=======
-  // Product search and filter functionality
-  const productFilter = document.getElementById('productFilter');
-  const stockFilter = document.getElementById('stockFilter');
-  const variantFilter = document.getElementById('variantFilter');
-
-  function applyFilters() {
-    const searchTerm = productFilter ? productFilter.value.toLowerCase() : '';
-    const stockStatus = stockFilter ? stockFilter.value : '';
-    const variantName = variantFilter ? variantFilter.value : '';
-    const isCardView = document.getElementById('productsContainer').style.display !== 'none';
-
-    // Filter products in card view
-    if (isCardView) {
-      const cards = document.querySelectorAll('#productsContainer .col-md-6');
-      cards.forEach(card => {
-        const productName = card.querySelector('.card-header h6').textContent.toLowerCase();
-        const matchesSearch = !searchTerm || productName.includes(searchTerm);
-
-        // Check stock status
-        const stockBadges = card.querySelectorAll('.badge');
-        let matchesStock = !stockStatus;
-        if (stockStatus && stockBadges.length > 0) {
-          const hasInStock = Array.from(stockBadges).some(badge => badge.textContent.includes('In Stock'));
-          const hasOutOfStock = Array.from(stockBadges).some(badge => badge.textContent.includes('Out of Stock'));
-
-          if (stockStatus === 'in-stock') matchesStock = hasInStock;
-          else if (stockStatus === 'out-of-stock') matchesStock = hasOutOfStock;
-        }
-
-        card.style.display = (matchesSearch && matchesStock) ? 'block' : 'none';
-      });
-    } else {
-      // Filter products in table view
-      const rows = document.querySelectorAll('#productsTableContainer tbody .product-row');
-      rows.forEach(row => {
-        const productName = row.querySelector('td a strong').textContent.toLowerCase();
-        const matchesSearch = !searchTerm || productName.includes(searchTerm);
-
-        const stockBadge = row.querySelector('.badge');
-        let matchesStock = !stockStatus;
-        if (stockStatus && stockBadge) {
-          const stockText = stockBadge.textContent;
-          if (stockStatus === 'in-stock') matchesStock = stockText.includes('In Stock');
-          else if (stockStatus === 'out-of-stock') matchesStock = stockText.includes('Out of Stock');
-        }
-
-        row.style.display = (matchesSearch && matchesStock) ? '' : 'none';
-      });
-    }
-
-    // Filter SKU breakdown table
-    const skuRows = document.querySelectorAll('#summaryDetails tbody tr');
-    skuRows.forEach(row => {
-      const productName = row.querySelector('td:first-child a strong').textContent.toLowerCase();
-      const rowVariant = row.querySelector('td:nth-child(2)').textContent;
-      const stockBadge = row.querySelector('.badge');
-
->>>>>>> 51d1f634
       const matchesSearch = !searchTerm || productName.includes(searchTerm);
       const matchesVariant = !variantName || rowVariant === variantName;
 
       let matchesStock = !stockStatus;
       if (stockStatus && stockBadge) {
         const stockText = stockBadge.textContent;
-<<<<<<< HEAD
         if (stockStatus === 'in-stock') {
           matchesStock = stockText.includes('In Stock');
         } else if (stockStatus === 'out-of-stock') {
@@ -685,40 +624,12 @@
       if (productName) visibleProducts.add(productName);
       if (productName && variantName) visibleVariants.add(`${productName}-${variantName}`);
       if (sizeLabel.toLowerCase() === 'bulk') {
-=======
-        if (stockStatus === 'in-stock') matchesStock = stockText.includes('In Stock');
-        else if (stockStatus === 'out-of-stock') matchesStock = stockText.includes('Out of Stock');
-      }
-
-      row.style.display = (matchesSearch && matchesVariant && matchesStock) ? '' : 'none';
-    });
-
-    // Update summary counters based on visible rows
-    updateSummaryCounters();
-  }
-
-  function updateSummaryCounters() {
-    const visibleSkuRows = document.querySelectorAll('#summaryDetails tbody tr[style=""]');
-    let totalBulk = 0, totalPackaged = 0, visibleProducts = new Set(), visibleVariants = new Set();
-
-    visibleSkuRows.forEach(row => {
-      const productName = row.querySelector('td:first-child a strong').textContent;
-      const variantName = row.querySelector('td:nth-child(2)').textContent;
-      const sizeLabel = row.querySelector('td:nth-child(3)').textContent;
-      const quantity = parseFloat(row.querySelector('td:nth-child(5) strong').textContent) || 0;
-
-      visibleProducts.add(productName);
-      visibleVariants.add(`${productName}-${variantName}`);
-
-      if (sizeLabel === 'Bulk') {
->>>>>>> 51d1f634
         totalBulk += quantity;
       } else {
         totalPackaged += quantity;
       }
     });
 
-<<<<<<< HEAD
     if (summaryMetricElements.bulk) summaryMetricElements.bulk.textContent = totalBulk.toFixed(2);
     if (summaryMetricElements.packaged) summaryMetricElements.packaged.textContent = Math.round(totalPackaged).toString();
     if (summaryMetricElements.products) summaryMetricElements.products.textContent = visibleProducts.size.toString();
@@ -740,30 +651,6 @@
   productFilter?.addEventListener('input', applyFilters);
   stockFilter?.addEventListener('change', applyFilters);
   variantFilter?.addEventListener('change', applyFilters);
-=======
-    // Update summary cards if filtering is active
-    const hasActiveFilters = (productFilter && productFilter.value) ||
-                            (stockFilter && stockFilter.value) ||
-                            (variantFilter && variantFilter.value);
-
-    if (hasActiveFilters) {
-      const bulkCard = document.querySelector('.fs-4.fw-bold.text-primary');
-      const packagedCard = document.querySelector('.fs-4.fw-bold.text-success');
-      const productsCard = document.querySelector('.fs-4.fw-bold.text-info');
-      const variantsCard = document.querySelector('.fs-4.fw-bold.text-warning');
-
-      if (bulkCard) bulkCard.textContent = totalBulk.toFixed(2);
-      if (packagedCard) packagedCard.textContent = Math.round(totalPackaged).toString();
-      if (productsCard) productsCard.textContent = visibleProducts.size.toString();
-      if (variantsCard) variantsCard.textContent = visibleVariants.size.toString();
-    }
-  }
-
-  // Event listeners
-  if (productFilter) productFilter.addEventListener('input', applyFilters);
-  if (stockFilter) stockFilter.addEventListener('change', applyFilters);
-  if (variantFilter) variantFilter.addEventListener('change', applyFilters);
->>>>>>> 51d1f634
 
   // Variation toggle functionality
   document.querySelectorAll('[data-bs-toggle="collapse"]').forEach(button => {
