--- conflicted
+++ resolved
@@ -295,8 +295,6 @@
 
     {% include 'components/recipes/_category_fields.html' %}
 
-<<<<<<< HEAD
-=======
     <!-- Exports Card -->
     <div class="card mb-4">
         <div class="card-header d-flex align-items-center justify-content-between">
@@ -322,7 +320,6 @@
         </div>
     </div>
 
->>>>>>> ebb94889
     <!-- Consumables Card -->
     <div class="card mb-4">
         <div class="card-header d-flex justify-content-between align-items-center">
