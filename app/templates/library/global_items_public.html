{% extends 'layout.html' %}
{% block content %}
<div class="d-flex justify-content-between align-items-center mb-3">
  <h2>Global Item Library</h2>
  {% if is_developer() %}
  <div>
    <a href="{{ url_for('developer.reference_categories') }}" class="btn btn-outline-primary me-2">
      <i class="fas fa-tags"></i> Manage Categories
    </a>
    <a href="{{ url_for('developer.create_global_item') }}" class="btn btn-primary">
      <i class="fas fa-plus"></i> Add Global Item
    </a>
  </div>
  {% endif %}
  

</div>

<div class="row mb-3">
  <div class="col-md-12">
    <form method="GET" class="row g-2">
      <div class="col-auto">
        <label for="searchInput" class="form-label">Search</label>
        <input type="text" id="searchInput" name="search" class="form-control" value="{{ search_query or '' }}" placeholder="Search by name or alias" onkeyup="handleSearchKeyup(event)">
      </div>

      <div class="col-auto">
        <label for="typeFilter" class="form-label">Item Type</label>
        <select id="typeFilter" name="type" class="form-select" onchange="applyFilters()">
          <option value="">All Types</option>
          <option value="ingredient" {% if selected_type == 'ingredient' %}selected{% endif %}>Ingredients</option>
          <option value="container" {% if selected_type == 'container' %}selected{% endif %}>Containers</option>
          <option value="packaging" {% if selected_type == 'packaging' %}selected{% endif %}>Packaging</option>
          <option value="consumable" {% if selected_type == 'consumable' %}selected{% endif %}>Consumables</option>
        </select>
      </div>

      <div class="col-auto" id="categoryFilterDiv" {% if selected_type != 'ingredient' %}style="display: none;"{% endif %}>
        <label for="categoryFilter" class="form-label">Ingredient Category</label>
        <select id="categoryFilter" name="category" class="form-select" onchange="applyFilters()">
          <option value="">All Categories</option>
          {% for category in categories %}
          <option value="{{ category }}" {% if selected_category == category %}selected{% endif %}>{{ category }}</option>
          {% endfor %}
        </select>
      </div>

      <div class="col-auto align-self-end">
        <button type="button" class="btn btn-outline-secondary" onclick="clearFilters()">Clear</button>
      </div>
    </form>
  </div>
</div>

<div class="table-responsive">
  <table class="table table-striped">
    <thead>
        <tr>
          <th>Name</th>
          <th>Type</th>
          <th>Category</th>
          <th>Density (g/ml)</th>
          <th>Capacity</th>
          <th>Perishable</th>
        {% if current_user.is_authenticated and current_user.user_type == 'developer' %}<th></th>{% endif %}

      </tr>
    </thead>
    <tbody>
      {% for gi in items %}
      <tr>
        <td>
          <a href="#" class="text-decoration-none js-open-global-item-stats" data-global-item-id="{{ gi.id }}">{{ gi.name }}</a>
        </td>
        <td><span class="badge bg-secondary">{{ gi.item_type }}</span></td>
        <td>{{ gi.ingredient_category.name if gi.ingredient_category else '-' }}</td>
          <td>
          {% if gi.density is not none %}
            {{ '%.3f'|format(gi.density) }}
            {% elif gi.ingredient_category and gi.ingredient_category.default_density is not none %}
              {{ '%.3f'|format(gi.ingredient_category.default_density) }}
            {% else %}-{% endif %}
          </td>
        <td>{{ gi.capacity or '-' }} {{ gi.capacity_unit or '' }}</td>
        <td>{{ 'Yes' if gi.default_is_perishable else 'No' }}</td>
        {% if is_developer() %}
        <td>
          <a href="{{ url_for('developer.global_item_detail', item_id=gi.id) }}" class="btn btn-sm btn-outline-primary">Edit</a>

        </td>
        {% endif %}
      </tr>
      {% endfor %}
    </tbody>
  </table>
</div>

{% with show_dev_link=is_developer() %}
  {% include 'components/drawer/global_item_stats_offcanvas.html' %}
{% endwith %}

{% endblock %}

{% block scripts %}
<script>
function applyFilters() {
  const url = new URL(window.location);
  const type = document.getElementById('typeFilter').value;
  const category = document.getElementById('categoryFilter').value;
  const search = document.getElementById('searchInput').value;

  if (search.trim()) { url.searchParams.set('search', search.trim()); } else { url.searchParams.delete('search'); }
  if (type) { url.searchParams.set('type', type); } else { url.searchParams.delete('type'); }
  if (category && type === 'ingredient') { url.searchParams.set('category', category); } else { url.searchParams.delete('category'); }

  window.location.href = url.toString();
}

function handleSearchKeyup(event) {
  if (event.key === 'Enter') {
    applyFilters();
  } else {
    if (window.searchTimeout) clearTimeout(window.searchTimeout);
    window.searchTimeout = setTimeout(applyFilters, 400);
  }
}

function clearFilters() {
  window.location.href = window.location.pathname;
}

function formatShelfLifeNumber(value) {
  const rounded = Math.round(value * 10) / 10;
  if (Number.isFinite(rounded) && Math.abs(rounded - Math.round(rounded)) < 0.05) {
    return Math.round(rounded).toString();
  }
  return Number.isFinite(rounded) ? rounded.toString() : '';
}

function formatShelfLifeDays(days) {
  const numeric = Number(days);
  if (!Number.isFinite(numeric) || numeric <= 0) {
    return '–';
  }
  if (numeric < 60) {
    return `${numeric} day${numeric === 1 ? '' : 's'}`;
  }
  if (numeric < 730) {
    const months = numeric / 30.4375;
    const display = formatShelfLifeNumber(months);
    const unit = display === '1' ? 'month' : 'months';
    return `${display} ${unit} (${numeric} days)`;
  }
  const years = numeric / 365;
  const display = formatShelfLifeNumber(years);
  const unit = display === '1' ? 'year' : 'years';
  return `${display} ${unit} (${numeric} days)`;
}

document.addEventListener('DOMContentLoaded', function(){
  const typeFilter = document.getElementById('typeFilter');
  const categoryDiv = document.getElementById('categoryFilterDiv');
  const categorySelect = document.getElementById('categoryFilter');
  const updateCategoryVisibility = function(){
    if (typeFilter.value === 'ingredient') {
      categoryDiv.style.display = '';
      categorySelect.disabled = false;
    } else {
      categoryDiv.style.display = 'none';
      categorySelect.disabled = true;
      categorySelect.value = '';
    }
  };
  typeFilter.addEventListener('change', updateCategoryVisibility);
  updateCategoryVisibility();
});
</script>
<script type="module">
  import { configureGlobalItemStats, bindGlobalItemStatTriggers } from "{{ url_for('static', filename='js/global_item_stats.js') }}";

<<<<<<< HEAD
  const developerLinkBase = {% if is_developer() %}"{{ url_for('developer.global_item_detail', item_id=0)[:-1] }}"{% else %}null{% endif %};
=======
// If developer, show the Developer Details link once we know the item ID
async function openItemDetails(id){
  try {
    const offcanvasEl = document.getElementById('globalItemDetail');
    const oc = new bootstrap.Offcanvas(offcanvasEl);
    const loadingEl = document.getElementById('giDetailLoading');
    const contentEl = document.getElementById('giDetailContent');

    loadingEl.style.display = '';
    contentEl.style.display = 'none';
    oc.show();

    // Fetch item + stats
    console.log('Fetching stats for global item:', id);
    const statsRes = await fetch(`/global-items/${id}/stats`);
    console.log('Response status:', statsRes.status);

    if (!statsRes.ok) {
      const errorText = await statsRes.text();
      console.error('Stats fetch failed:', statsRes.status, statsRes.statusText, errorText);
      throw new Error(`HTTP error! status: ${statsRes.status} - ${errorText}`);
    }

    const payload = await statsRes.json();
    console.log('Stats payload received:', payload);

    if (!payload.success) {
      console.error('API returned error:', payload.error);
      throw new Error(`API error: ${payload.error}`);
    }

    if (payload && payload.success && payload.item) {
        const it = payload.item;
        document.getElementById('giName').textContent = it.name || `#${id}`;
        document.getElementById('giType').textContent = it.item_type || '';
        document.getElementById('giCategory').textContent = it.ingredient_category_name || '';
        document.getElementById('giUnit').textContent = it.default_unit || '';
          document.getElementById('giDensity').textContent = (it.density != null) ? Number(it.density).toFixed(3) : '';

        // Container meta
        const isContainer = it.item_type === 'container' || it.item_type === 'packaging';
        const metaDiv = document.getElementById('giContainerMeta');
        if (isContainer) {
          metaDiv.style.display = '';
          document.getElementById('giMaterial').textContent = it.container_material || '';
          const typeStyle = [it.container_type || '', it.container_style ? `(${it.container_style})` : ''].join(' ').trim();
          document.getElementById('giTypeStyle').textContent = typeStyle;
          document.getElementById('giColor').textContent = it.container_color || '';
        } else {
          metaDiv.style.display = 'none';
        }

          // Ingredient property visibility
        const propsDiv = document.getElementById('giIngredientStats');
        const grid = document.getElementById('giPropsGrid');
        grid.innerHTML = '';
          const formatNumber = (value, decimals) => {
            const num = Number(value);
            return Number.isFinite(num) ? num.toFixed(decimals) : value;
          };
          const addProp = (label, value, formatter) => {
            const hasValue = !(value === null || value === undefined || value === '');
            const formatted = hasValue ? (formatter ? formatter(value) : value) : '-';
          const col = document.createElement('div');
            col.innerHTML = `<div><strong>${label}:</strong> ${formatted}</div>`;
          grid.appendChild(col);
        };
          const isIngredient = it.item_type === 'ingredient';
            if (isIngredient) {
            addProp('Saponification', it.saponification_value);
            addProp('Iodine', it.iodine_value);
            addProp('Melting Point (°C)', it.melting_point_c);
            addProp('Flash Point (°C)', it.flash_point_c);
            addProp('pH', it.ph_value);
            addProp('Moisture %', it.moisture_content_percent);
            addProp('Comedogenic', it.comedogenic_rating);
            addProp('Recommended Usage', it.recommended_usage_rate);
            addProp('Fragrance Load %', it.recommended_fragrance_load_pct);
            addProp('INCI', it.inci_name);
            addProp('Protein %', it.protein_content_pct, (v) => formatNumber(v, 2));
            addProp('Brewing SRM', it.brewing_color_srm, (v) => formatNumber(v, 1));
            addProp('Brewing Potential SG', it.brewing_potential_sg, (v) => formatNumber(v, 3));
            addProp('Diastatic Power (Lintner)', it.brewing_diastatic_power_lintner, (v) => formatNumber(v, 1));
              if (it.fatty_acid_profile && Object.keys(it.fatty_acid_profile).length > 0) {
                addProp('Fatty Acid Profile', JSON.stringify(it.fatty_acid_profile, null, 2), (v) => `<pre class="mb-0 small">${v}</pre>`);
              } else {
                addProp('Fatty Acid Profile', null);
              }
        }
          propsDiv.style.display = isIngredient ? '' : 'none';

          // Certifications & aliases
          const metaWrapper = document.getElementById('giMeta');
          const metaParts = [];
          if (it.aliases && it.aliases.length) {
            metaParts.push(`<div><strong>Aliases:</strong> ${it.aliases.join(', ')}</div>`);
          }
          if (it.certifications && it.certifications.length) {
            metaParts.push(`<div><strong>Certifications:</strong> ${it.certifications.join(', ')}</div>`);
          }
          if (it.recommended_shelf_life_days) {
    metaParts.push(`<div><strong>Recommended Shelf Life:</strong> ${formatShelfLifeDays(it.recommended_shelf_life_days)}</div>`);
          }
  if (typeof it.is_active_ingredient !== 'undefined') {
    metaParts.push(`<div><strong>Active Ingredient:</strong> ${it.is_active_ingredient ? 'Yes' : 'No'}</div>`);
  }
          metaWrapper.innerHTML = metaParts.join('') || '';
      }

      if (payload && payload.success){
        const c = payload.cost || {};
        if (c.count && c.count > 0){
          const mean = c.mean_ex_outliers != null ? c.mean_ex_outliers.toFixed(2) : '-';
          const low = c.low != null ? c.low.toFixed(2) : '-';
          const high = c.high != null ? c.high.toFixed(2) : '-';
          const minv = c.min != null ? c.min.toFixed(2) : '-';
          const maxv = c.max != null ? c.max.toFixed(2) : '-';
          document.getElementById('giCostStats').innerHTML = `Average: $${mean} (excluding outliers)<br>Low/High: $${low} – $${high}<br>Extremes: $${minv} – $${maxv} (n=${c.count})`;
        } else {
          document.getElementById('giCostStats').textContent = 'No cost data yet.';
        }
      } else {
        document.getElementById('giCostStats').textContent = 'No cost data yet.';
      }

    document.getElementById('giDetailLoading').style.display = 'none';
    document.getElementById('giDetailContent').style.display = '';

    // Enable Developer Details link for developers
    try {
      const devLink = document.getElementById('giDevLink');
      if (devLink) {
        // Server will render this element regardless; show only if developer
        {% if is_developer() %}
        devLink.href = `/developer/global-items/${id}`;
        devLink.style.display = '';
        {% else %}
        devLink.style.display = 'none';
        {% endif %}
      }
    } catch (_e) {}
  } catch (e) {
    console.error('Failed to load item details:', e);
    const loadingEl = document.getElementById('giDetailLoading');
    if (loadingEl) {
      loadingEl.innerHTML = `<div class="alert alert-danger">Failed to load item details: ${e.message}<br><small>Check console for more details</small></div>`;
    }
    // Also hide the content div in case of error
    const contentEl = document.getElementById('giDetailContent');
    if (contentEl) {
      contentEl.style.display = 'none';
    }
  }
}
>>>>>>> 6770f373

  configureGlobalItemStats({
    developerLinkBase
  });

  document.addEventListener('DOMContentLoaded', () => {
    bindGlobalItemStatTriggers('.js-open-global-item-stats');
  });
</script>
{% endblock %}<|MERGE_RESOLUTION|>--- conflicted
+++ resolved
@@ -178,164 +178,7 @@
 <script type="module">
   import { configureGlobalItemStats, bindGlobalItemStatTriggers } from "{{ url_for('static', filename='js/global_item_stats.js') }}";
 
-<<<<<<< HEAD
   const developerLinkBase = {% if is_developer() %}"{{ url_for('developer.global_item_detail', item_id=0)[:-1] }}"{% else %}null{% endif %};
-=======
-// If developer, show the Developer Details link once we know the item ID
-async function openItemDetails(id){
-  try {
-    const offcanvasEl = document.getElementById('globalItemDetail');
-    const oc = new bootstrap.Offcanvas(offcanvasEl);
-    const loadingEl = document.getElementById('giDetailLoading');
-    const contentEl = document.getElementById('giDetailContent');
-
-    loadingEl.style.display = '';
-    contentEl.style.display = 'none';
-    oc.show();
-
-    // Fetch item + stats
-    console.log('Fetching stats for global item:', id);
-    const statsRes = await fetch(`/global-items/${id}/stats`);
-    console.log('Response status:', statsRes.status);
-
-    if (!statsRes.ok) {
-      const errorText = await statsRes.text();
-      console.error('Stats fetch failed:', statsRes.status, statsRes.statusText, errorText);
-      throw new Error(`HTTP error! status: ${statsRes.status} - ${errorText}`);
-    }
-
-    const payload = await statsRes.json();
-    console.log('Stats payload received:', payload);
-
-    if (!payload.success) {
-      console.error('API returned error:', payload.error);
-      throw new Error(`API error: ${payload.error}`);
-    }
-
-    if (payload && payload.success && payload.item) {
-        const it = payload.item;
-        document.getElementById('giName').textContent = it.name || `#${id}`;
-        document.getElementById('giType').textContent = it.item_type || '';
-        document.getElementById('giCategory').textContent = it.ingredient_category_name || '';
-        document.getElementById('giUnit').textContent = it.default_unit || '';
-          document.getElementById('giDensity').textContent = (it.density != null) ? Number(it.density).toFixed(3) : '';
-
-        // Container meta
-        const isContainer = it.item_type === 'container' || it.item_type === 'packaging';
-        const metaDiv = document.getElementById('giContainerMeta');
-        if (isContainer) {
-          metaDiv.style.display = '';
-          document.getElementById('giMaterial').textContent = it.container_material || '';
-          const typeStyle = [it.container_type || '', it.container_style ? `(${it.container_style})` : ''].join(' ').trim();
-          document.getElementById('giTypeStyle').textContent = typeStyle;
-          document.getElementById('giColor').textContent = it.container_color || '';
-        } else {
-          metaDiv.style.display = 'none';
-        }
-
-          // Ingredient property visibility
-        const propsDiv = document.getElementById('giIngredientStats');
-        const grid = document.getElementById('giPropsGrid');
-        grid.innerHTML = '';
-          const formatNumber = (value, decimals) => {
-            const num = Number(value);
-            return Number.isFinite(num) ? num.toFixed(decimals) : value;
-          };
-          const addProp = (label, value, formatter) => {
-            const hasValue = !(value === null || value === undefined || value === '');
-            const formatted = hasValue ? (formatter ? formatter(value) : value) : '-';
-          const col = document.createElement('div');
-            col.innerHTML = `<div><strong>${label}:</strong> ${formatted}</div>`;
-          grid.appendChild(col);
-        };
-          const isIngredient = it.item_type === 'ingredient';
-            if (isIngredient) {
-            addProp('Saponification', it.saponification_value);
-            addProp('Iodine', it.iodine_value);
-            addProp('Melting Point (°C)', it.melting_point_c);
-            addProp('Flash Point (°C)', it.flash_point_c);
-            addProp('pH', it.ph_value);
-            addProp('Moisture %', it.moisture_content_percent);
-            addProp('Comedogenic', it.comedogenic_rating);
-            addProp('Recommended Usage', it.recommended_usage_rate);
-            addProp('Fragrance Load %', it.recommended_fragrance_load_pct);
-            addProp('INCI', it.inci_name);
-            addProp('Protein %', it.protein_content_pct, (v) => formatNumber(v, 2));
-            addProp('Brewing SRM', it.brewing_color_srm, (v) => formatNumber(v, 1));
-            addProp('Brewing Potential SG', it.brewing_potential_sg, (v) => formatNumber(v, 3));
-            addProp('Diastatic Power (Lintner)', it.brewing_diastatic_power_lintner, (v) => formatNumber(v, 1));
-              if (it.fatty_acid_profile && Object.keys(it.fatty_acid_profile).length > 0) {
-                addProp('Fatty Acid Profile', JSON.stringify(it.fatty_acid_profile, null, 2), (v) => `<pre class="mb-0 small">${v}</pre>`);
-              } else {
-                addProp('Fatty Acid Profile', null);
-              }
-        }
-          propsDiv.style.display = isIngredient ? '' : 'none';
-
-          // Certifications & aliases
-          const metaWrapper = document.getElementById('giMeta');
-          const metaParts = [];
-          if (it.aliases && it.aliases.length) {
-            metaParts.push(`<div><strong>Aliases:</strong> ${it.aliases.join(', ')}</div>`);
-          }
-          if (it.certifications && it.certifications.length) {
-            metaParts.push(`<div><strong>Certifications:</strong> ${it.certifications.join(', ')}</div>`);
-          }
-          if (it.recommended_shelf_life_days) {
-    metaParts.push(`<div><strong>Recommended Shelf Life:</strong> ${formatShelfLifeDays(it.recommended_shelf_life_days)}</div>`);
-          }
-  if (typeof it.is_active_ingredient !== 'undefined') {
-    metaParts.push(`<div><strong>Active Ingredient:</strong> ${it.is_active_ingredient ? 'Yes' : 'No'}</div>`);
-  }
-          metaWrapper.innerHTML = metaParts.join('') || '';
-      }
-
-      if (payload && payload.success){
-        const c = payload.cost || {};
-        if (c.count && c.count > 0){
-          const mean = c.mean_ex_outliers != null ? c.mean_ex_outliers.toFixed(2) : '-';
-          const low = c.low != null ? c.low.toFixed(2) : '-';
-          const high = c.high != null ? c.high.toFixed(2) : '-';
-          const minv = c.min != null ? c.min.toFixed(2) : '-';
-          const maxv = c.max != null ? c.max.toFixed(2) : '-';
-          document.getElementById('giCostStats').innerHTML = `Average: $${mean} (excluding outliers)<br>Low/High: $${low} – $${high}<br>Extremes: $${minv} – $${maxv} (n=${c.count})`;
-        } else {
-          document.getElementById('giCostStats').textContent = 'No cost data yet.';
-        }
-      } else {
-        document.getElementById('giCostStats').textContent = 'No cost data yet.';
-      }
-
-    document.getElementById('giDetailLoading').style.display = 'none';
-    document.getElementById('giDetailContent').style.display = '';
-
-    // Enable Developer Details link for developers
-    try {
-      const devLink = document.getElementById('giDevLink');
-      if (devLink) {
-        // Server will render this element regardless; show only if developer
-        {% if is_developer() %}
-        devLink.href = `/developer/global-items/${id}`;
-        devLink.style.display = '';
-        {% else %}
-        devLink.style.display = 'none';
-        {% endif %}
-      }
-    } catch (_e) {}
-  } catch (e) {
-    console.error('Failed to load item details:', e);
-    const loadingEl = document.getElementById('giDetailLoading');
-    if (loadingEl) {
-      loadingEl.innerHTML = `<div class="alert alert-danger">Failed to load item details: ${e.message}<br><small>Check console for more details</small></div>`;
-    }
-    // Also hide the content div in case of error
-    const contentEl = document.getElementById('giDetailContent');
-    if (contentEl) {
-      contentEl.style.display = 'none';
-    }
-  }
-}
->>>>>>> 6770f373
 
   configureGlobalItemStats({
     developerLinkBase
