--- conflicted
+++ resolved
@@ -2,7 +2,6 @@
 {% block content %}
 <div class="d-flex justify-content-between align-items-center mb-3">
   <h2>Global Inventory Library</h2>
-<<<<<<< HEAD
   {% if is_developer() %}
   <div>
     <a href="{{ url_for('developer.reference_categories') }}" class="btn btn-outline-primary me-2">
@@ -14,18 +13,7 @@
   </div>
   {% endif %}
   
-=======
-  {% if current_user.is_authenticated and current_user.user_type == 'developer' %}
-  <div class="col-md-6 text-end">
-    <a href="{{ url_for('developer.reference_categories') }}" class="btn btn-outline-primary btn-sm me-2">
-      <i class="fas fa-tags"></i> Ingredient Categories
-    </a>
-    <a href="{{ url_for('developer.create_global_item') }}" class="btn btn-success btn-sm">
-      <i class="fas fa-plus"></i> Create Global Item
-    </a>
-  </div>
-  {% endif %}
->>>>>>> c025405c
+
 </div>
 
 <div class="row mb-3">
@@ -74,13 +62,8 @@
         <th>Density (default if category)</th>
         <th>Capacity</th>
         <th>Perishable</th>
-<<<<<<< HEAD
         {% if is_developer() %}<th></th>{% endif %}
-=======
-        {% if current_user.is_authenticated and current_user.user_type == 'developer' %}
-        <th>Actions</th>
-        {% endif %}
->>>>>>> c025405c
+
       </tr>
     </thead>
     <tbody>
@@ -100,17 +83,10 @@
         </td>
         <td>{{ gi.capacity or '-' }} {{ gi.capacity_unit or '' }}</td>
         <td>{{ 'Yes' if gi.default_is_perishable else 'No' }}</td>
-<<<<<<< HEAD
         {% if is_developer() %}
         <td>
           <a href="{{ url_for('developer.global_item_detail', item_id=gi.id) }}" class="btn btn-sm btn-primary">Edit</a>
-=======
-        {% if current_user.is_authenticated and current_user.user_type == 'developer' %}
-        <td>
-          <a href="{{ url_for('developer.global_item_detail', item_id=gi.id) }}" class="btn btn-sm btn-outline-primary">
-            <i class="fas fa-edit"></i> Edit
-          </a>
->>>>>>> c025405c
+
         </td>
         {% endif %}
       </tr>
