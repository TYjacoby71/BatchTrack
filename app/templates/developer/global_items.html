{% extends 'layout.html' %}
{% block content %}
<div class="d-flex justify-content-between align-items-center mb-3">
  <h2>Global Items</h2>
  <div>
    <a href="{{ url_for('developer.reference_categories') }}" class="btn btn-outline-primary me-2">
      <i class="fas fa-tags"></i> Manage Categories
    </a>
    <a href="{{ url_for('developer.create_global_item') }}" class="btn btn-primary">
      <i class="fas fa-plus"></i> Add Global Item
    </a>
  </div>
</div>

<!-- Filter Controls -->
<div class="row mb-3">
  <div class="col-md-6">
    <form method="GET" class="row g-2">
      <div class="col-auto">
        <label for="typeFilter" class="form-label">Item Type:</label>
        <select name="type" id="typeFilter" class="form-select" onchange="this.form.submit()">
          <option value="">All Types</option>
          <option value="ingredient" {% if selected_type == 'ingredient' %}selected{% endif %}>Ingredients</option>
          <option value="container" {% if selected_type == 'container' %}selected{% endif %}>Containers</option>
          <option value="packaging" {% if selected_type == 'packaging' %}selected{% endif %}>Packaging</option>
          <option value="consumable" {% if selected_type == 'consumable' %}selected{% endif %}>Consumables</option>
        </select>
      </div>

      <div class="col-auto" id="categoryFilterDiv" {% if selected_type != 'ingredient' %}style="display: none;"{% endif %}>
        <label for="categoryFilter" class="form-label">Category:</label>
        <select name="category" id="categoryFilter" class="form-select" onchange="this.form.submit()">
          <option value="">All Categories</option>
          {% for category in categories %}
          <option value="{{ category }}" {% if selected_category == category %}selected{% endif %}>{{ category }}</option>
          {% endfor %}
        </select>
      </div>

      <div class="col-auto">
        <label class="form-label">&nbsp;</label>
        <div>
          <button type="submit" class="btn btn-primary btn-sm">Filter</button>
          <a href="{{ url_for('developer.global_items_admin') }}" class="btn btn-outline-secondary btn-sm">Clear</a>
        </div>
      </div>

      <!-- Preserve category filter when changing type -->
      {% if selected_category %}
      <input type="hidden" name="category" value="{{ selected_category }}">
      {% endif %}
    </form>
  </div>
  <div class="col-md-6 text-end">
    <small class="text-muted">Showing {{ items|length }} items</small>
  </div>
</div>

<table class="table table-striped">
  <thead>
    <tr>
      <th>Name</th>
      <th>Type</th>
      <th>Category</th>
      <th>Density</th>
      <th>Capacity</th>
      <th>Perishable</th>
      <th></th>
    </tr>
  </thead>
  <tbody>
  {% for gi in items %}
    <tr>
      <td>{{ gi.name }}</td>
      <td>
        <span class="badge bg-secondary">{{ gi.item_type }}</span>
      </td>
      <td>{{ gi.ingredient_category.name if gi.ingredient_category else '-' }}</td>
      <td>{{ gi.density or '-' }}</td>
      <td>{{ gi.capacity or '-' }} {{ gi.capacity_unit or '' }}</td>
      <td>{{ 'Yes' if gi.default_is_perishable else 'No' }}</td>
      <td>
<<<<<<< HEAD
      <button class="btn btn-sm btn-outline-primary" onclick="openItemDetails({{ gi.id }})">
        <i class="fas fa-eye"></i> View
      </button>
      <a href="{{ url_for('developer.global_item_detail', item_id=gi.id) }}" class="btn btn-sm btn-outline-secondary ms-1">
        <i class="fas fa-edit"></i> Edit
      </a>
      <button class="btn btn-sm btn-outline-danger ms-1" onclick="confirmDelete({{ gi.id }}, '{{ gi.name }}')">Delete</button>
    </td>
=======
        <a href="{{ url_for('developer.global_item_detail', item_id=gi.id) }}" class="btn btn-sm btn-outline-primary">View</a>
        <a href="{{ url_for('developer.global_item_detail', item_id=gi.id) }}" class="btn btn-sm btn-primary ms-1">Edit</a>
        <button class="btn btn-sm btn-outline-danger ms-1" onclick="confirmDelete({{ gi.id }}, '{{ gi.name }}')">Delete</button>
      </td>
>>>>>>> 73f565fc
    </tr>
  {% endfor %}
  </tbody>
</table>
{% endblock %}

<!-- Global Item Detail Offcanvas -->
<div class="offcanvas offcanvas-end" tabindex="-1" id="globalItemDetail" aria-labelledby="globalItemDetailLabel">
  <div class="offcanvas-header">
    <h5 id="globalItemDetailLabel">Global Item Details</h5>
    <button type="button" class="btn-close" data-bs-dismiss="offcanvas" aria-label="Close"></button>
  </div>
  <div class="offcanvas-body">
    <div id="giDetailLoading" class="text-center">
      <div class="spinner-border" role="status">
        <span class="visually-hidden">Loading...</span>
      </div>
      <p class="mt-2">Loading item details...</p>
    </div>
    <div id="giDetailContent" style="display:none;">
      <div class="mb-2"><strong>Name:</strong> <span id="giName"></span></div>
      <div class="mb-2"><strong>Type:</strong> <span id="giType"></span></div>
      <div class="mb-2"><strong>Category:</strong> <span id="giCategory"></span></div>
      <div class="mb-2"><strong>Default Unit:</strong> <span id="giUnit"></span></div>
      <div class="mb-2"><strong>Density:</strong> <span id="giDensity"></span></div>

      <div id="giContainerMeta" style="display:none;">
        <hr>
        <h6>Container Properties</h6>
        <div class="mb-2"><strong>Material:</strong> <span id="giMaterial"></span></div>
        <div class="mb-2"><strong>Type/Style:</strong> <span id="giTypeStyle"></span></div>
        <div class="mb-2"><strong>Color:</strong> <span id="giColor"></span></div>
      </div>

      <div id="giIngredientStats" style="display:none;">
        <hr>
        <h6>Ingredient Properties</h6>
        <div class="row row-cols-2 g-2" id="giPropsGrid"></div>
      </div>

      <hr>
      <h6>Community Cost Snapshot</h6>
      <div id="giCostStats" class="mb-3">Loading cost data...</div>

      <div class="mt-3">
        <a id="giDevLink" class="btn btn-outline-primary btn-sm" href="#" style="display:none;">
          <i class="fas fa-cog"></i> Developer View
        </a>
      </div>
    </div>
  </div>
</div>

<!-- Delete Confirmation Modal -->
<div class="modal fade" id="deleteGlobalItemModal" tabindex="-1" aria-hidden="true">
    <div class="modal-dialog">
        <div class="modal-content">
            <div class="modal-header">
                <h5 class="modal-title">Delete Global Item</h5>
                <button type="button" class="btn-close" data-bs-dismiss="modal" aria-label="Close"></button>
            </div>
            <div class="modal-body">
                <div class="alert alert-warning">
                    <i class="fas fa-exclamation-triangle"></i>
                    <strong>Warning:</strong> You are about to delete the global item <strong id="deleteItemName"></strong>.
                </div>

                <div class="mb-3">
                    <label for="confirmItemName" class="form-label">Type the item name to confirm deletion:</label>
                    <input type="text" id="confirmItemName" class="form-control" placeholder="Enter item name">
                </div>

                <div id="deleteConfirmationSection" style="display: none;">
                    <div class="alert alert-info">
                        <strong>Impact:</strong> This item is connected to <span id="connectedItemsCount"></span> inventory items across the following organizations:
                        <br><strong>Organizations:</strong> <span id="affectedOrganizations"></span>
                        <br><br>
                        These inventory items will be disconnected and become organization-owned.
                    </div>

                    <div class="form-check">
                        <input type="checkbox" id="forceDelete" class="form-check-input">
                        <label for="forceDelete" class="form-check-label">
                            I understand the impact and want to proceed with deletion
                        </label>
                    </div>
                </div>

                <input type="hidden" id="deleteItemId">
            </div>
            <div class="modal-footer">
                <button type="button" class="btn btn-secondary" data-bs-dismiss="modal">Cancel</button>
                <button type="button" class="btn btn-danger" onclick="confirmDeleteGlobalItem()">Delete Item</button>
            </div>
        </div>
    </div>
</div>

{% block scripts %}
<script>
function deleteGlobalItem(itemId, itemName) {
    try {
        const modal = new bootstrap.Modal(document.getElementById('deleteGlobalItemModal'));
        document.getElementById('deleteItemId').value = itemId;
        document.getElementById('deleteItemName').textContent = itemName;
        document.getElementById('confirmItemName').value = '';
        document.getElementById('forceDelete').checked = false;
        document.getElementById('deleteConfirmationSection').style.display = 'none';
        modal.show();
    } catch (error) {
        console.error('Error showing delete modal:', error);
        alert('Failed to show delete modal');
    }
}

function confirmDeleteGlobalItem() {
    try {
        const itemId = document.getElementById('deleteItemId').value;
        const itemName = document.getElementById('deleteItemName').textContent;
        const confirmName = document.getElementById('confirmItemName').value;
        const forceDelete = document.getElementById('forceDelete').checked;

        if (!confirmName) {
            alert('Please enter the item name to confirm deletion');
            return;
        }

        const data = {
            confirm_name: confirmName,
            force_delete: forceDelete
        };

        fetch(`/developer/global-items/${itemId}/delete`, {
            method: 'POST',
            headers: {
                'Content-Type': 'application/json',
                'X-CSRFToken': getCSRFToken()
            },
            body: JSON.stringify(data)
        })
        .then(response => {
            if (!response.ok) {
                throw new Error(`HTTP error! status: ${response.status}`);
            }
            return response.json();
        })
        .then(result => {
            if (result.success) {
                const modalInstance = bootstrap.Modal.getInstance(document.getElementById('deleteGlobalItemModal'));
                if (modalInstance) modalInstance.hide();
                location.reload();
            } else if (result.requires_confirmation) {
                // Show additional confirmation info
                document.getElementById('deleteConfirmationSection').style.display = 'block';
                document.getElementById('connectedItemsCount').textContent = result.connected_count;
                document.getElementById('affectedOrganizations').textContent = result.organizations.join(', ');
            } else {
                alert(result.error || 'Unknown error occurred');
            }
        })
        .catch(error => {
            console.error('Error deleting global item:', error);
            alert('Failed to delete global item: ' + error.message);
        });
    } catch (error) {
        console.error('Error in confirmDeleteGlobalItem:', error);
        alert('An unexpected error occurred');
    }
}

function getCSRFToken() {
    try {
        const csrfInput = document.querySelector('input[name="csrf_token"]');
        return csrfInput ? csrfInput.value : '';
    } catch (error) {
        console.error('Error getting CSRF token:', error);
        return '';
    }
}

// Add search functionality
function filterItems() {
    try {
        const searchTerm = document.getElementById('searchInput').value.toLowerCase();
        const rows = document.querySelectorAll('tbody tr');

        rows.forEach(row => {
            const text = row.textContent.toLowerCase();
            if (text.includes(searchTerm)) {
                row.style.display = '';
            } else {
                row.style.display = 'none';
            }
        });
    } catch (error) {
        console.error('Error filtering items:', error);
    }
}

// Initialize page functionality
document.addEventListener('DOMContentLoaded', function() {
    try {
        // Add any initialization code here if needed
        console.log('Global items page loaded successfully');
    } catch (error) {
        console.error('Error initializing page:', error);
    }
});
</script>
<script>
function applyFilters() {
    const typeFilter = document.getElementById('typeFilter').value;
    const categoryFilter = document.getElementById('categoryFilter').value;
    const searchInput = document.getElementById('searchInput').value;

    // Enable/disable category filter based on type selection
    const categorySelect = document.getElementById('categoryFilter');
    if (typeFilter === 'ingredient') {
        categorySelect.disabled = false;
    } else {
        categorySelect.disabled = true;
        categorySelect.value = '';
    }

    // Build URL with filters
    const url = new URL(window.location);

    if (searchInput.trim()) {
        url.searchParams.set('search', searchInput.trim());
    } else {
        url.searchParams.delete('search');
    }

    if (typeFilter) {
        url.searchParams.set('type', typeFilter);
    } else {
        url.searchParams.delete('type');
    }

    if (categoryFilter && typeFilter === 'ingredient') {
        url.searchParams.set('category', categoryFilter);
    } else {
        url.searchParams.delete('category');
    }

    window.location.href = url.toString();
}

function handleSearchKeyup(event) {
    // Apply search on Enter key or after a short delay
    if (event.key === 'Enter') {
        applyFilters();
    } else {
        // Clear any existing timeout
        if (window.searchTimeout) {
            clearTimeout(window.searchTimeout);
        }

        // Set a new timeout to search after 500ms of no typing
        window.searchTimeout = setTimeout(() => {
            applyFilters();
        }, 500);
    }
}

function clearFilters() {
    // Clear all filter inputs
    document.getElementById('searchInput').value = '';
    document.getElementById('typeFilter').value = '';
    document.getElementById('categoryFilter').value = '';

    // Redirect to base URL without filters
    window.location.href = window.location.pathname;
}

async function openItemDetails(id){
  try {
    const offcanvasEl = document.getElementById('globalItemDetail');
    const oc = new bootstrap.Offcanvas(offcanvasEl);
    const loadingEl = document.getElementById('giDetailLoading');
    const contentEl = document.getElementById('giDetailContent');

    loadingEl.style.display = '';
    contentEl.style.display = 'none';
    oc.show();

    // Use the same endpoint as customer side for consistency
    const statsRes = await fetch(`/global-items/${id}/stats`);
    if (!statsRes.ok) {
      throw new Error(`HTTP error! status: ${statsRes.status}`);
    }

    const payload = await statsRes.json();
    if (!payload.success) {
      throw new Error(`API error: ${payload.error}`);
    }

    if (payload && payload.success && payload.item) {
      const it = payload.item;
      document.getElementById('giName').textContent = it.name || `#${id}`;
      document.getElementById('giType').textContent = it.item_type || '';
      document.getElementById('giCategory').textContent = it.ingredient_category_name || '';
      document.getElementById('giUnit').textContent = it.default_unit || '';
      document.getElementById('giDensity').textContent = (it.density != null) ? Number(it.density).toFixed(3) : '';

      // Container meta
      const isContainer = it.item_type === 'container' || it.item_type === 'packaging';
      const metaDiv = document.getElementById('giContainerMeta');
      if (isContainer) {
        metaDiv.style.display = '';
        document.getElementById('giMaterial').textContent = it.container_material || '';
        const typeStyle = [it.container_type || '', it.container_style ? `(${it.container_style})` : ''].join(' ').trim();
        document.getElementById('giTypeStyle').textContent = typeStyle;
        document.getElementById('giColor').textContent = it.container_color || '';
      } else {
        metaDiv.style.display = 'none';
      }

      // Ingredient property visibility
      const propsDiv = document.getElementById('giIngredientStats');
      const grid = document.getElementById('giPropsGrid');
      grid.innerHTML = '';
      const vis = payload.category_visibility || {};
      const addProp = (label, value, show) => {
        if (!show) return;
        const v = (value == null || value === '') ? '-' : value;
        const col = document.createElement('div');
        col.innerHTML = `<div><strong>${label}:</strong> ${v}</div>`;
        grid.appendChild(col);
      };
      const isIngredient = it.item_type === 'ingredient';
      propsDiv.style.display = isIngredient ? '' : 'none';
      if (isIngredient) {
        addProp('Saponification', it.saponification_value, vis.show_saponification_value);
        addProp('Iodine', it.iodine_value, vis.show_iodine_value);
        addProp('Melting Point (°C)', it.melting_point_c, vis.show_melting_point);
        addProp('Flash Point (°C)', it.flash_point_c, vis.show_flash_point);
        addProp('pH', it.ph_value, vis.show_ph_value);
        addProp('Moisture %', it.moisture_content_percent, vis.show_moisture_content);
        addProp('Shelf Life (months)', it.shelf_life_months, vis.show_shelf_life_months);
        addProp('Comedogenic', it.comedogenic_rating, vis.show_comedogenic_rating);
      }
    }

    if (payload && payload.success) {
      const c = payload.cost || {};
      if (c.count && c.count > 0) {
        const mean = c.mean_ex_outliers != null ? c.mean_ex_outliers.toFixed(2) : '-';
        const low = c.low != null ? c.low.toFixed(2) : '-';
        const high = c.high != null ? c.high.toFixed(2) : '-';
        const minv = c.min != null ? c.min.toFixed(2) : '-';
        const maxv = c.max != null ? c.max.toFixed(2) : '-';
        document.getElementById('giCostStats').innerHTML = `Average: $${mean} (excluding outliers)<br>Low/High: $${low} – $${high}<br>Extremes: $${minv} – $${maxv} (n=${c.count})`;
      } else {
        document.getElementById('giCostStats').textContent = 'No cost data yet.';
      }
    } else {
      document.getElementById('giCostStats').textContent = 'No cost data yet.';
    }

    // Show developer link if user is a developer
    const devLink = document.getElementById('giDevLink');
    if (id) {
      devLink.href = `/developer/global-items/${id}`;
      devLink.style.display = '';
    } else {
      devLink.style.display = 'none';
    }

    loadingEl.style.display = 'none';
    contentEl.style.display = '';
  } catch (e) {
    console.error('Failed to load item details:', e);
    const loadingEl = document.getElementById('giDetailLoading');
    if (loadingEl) {
      loadingEl.innerHTML = `<div class="alert alert-danger">Failed to load item details: ${e.message}<br><small>Check console for more details</small></div>`;
    }
    const contentEl = document.getElementById('giDetailContent');
    if (contentEl) {
      contentEl.style.display = 'none';
    }
  }
}
</script>
{% endblock %}<|MERGE_RESOLUTION|>--- conflicted
+++ resolved
@@ -80,7 +80,6 @@
       <td>{{ gi.capacity or '-' }} {{ gi.capacity_unit or '' }}</td>
       <td>{{ 'Yes' if gi.default_is_perishable else 'No' }}</td>
       <td>
-<<<<<<< HEAD
       <button class="btn btn-sm btn-outline-primary" onclick="openItemDetails({{ gi.id }})">
         <i class="fas fa-eye"></i> View
       </button>
@@ -89,12 +88,7 @@
       </a>
       <button class="btn btn-sm btn-outline-danger ms-1" onclick="confirmDelete({{ gi.id }}, '{{ gi.name }}')">Delete</button>
     </td>
-=======
-        <a href="{{ url_for('developer.global_item_detail', item_id=gi.id) }}" class="btn btn-sm btn-outline-primary">View</a>
-        <a href="{{ url_for('developer.global_item_detail', item_id=gi.id) }}" class="btn btn-sm btn-primary ms-1">Edit</a>
-        <button class="btn btn-sm btn-outline-danger ms-1" onclick="confirmDelete({{ gi.id }}, '{{ gi.name }}')">Delete</button>
-      </td>
->>>>>>> 73f565fc
+
     </tr>
   {% endfor %}
   </tbody>
