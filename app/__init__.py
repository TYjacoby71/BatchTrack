import logging
import os
from typing import Any

from flask import Flask, redirect, render_template, url_for
from flask_login import current_user
from sqlalchemy.pool import StaticPool

from .authz import configure_login_manager
from .blueprints_registry import register_blueprints
from .extensions import cache, csrf, db, limiter, migrate, server_session
from .logging_config import configure_logging
from .middleware import register_middleware
from .template_context import register_template_context
from .utils.template_filters import register_template_filters

logger = logging.getLogger(__name__)


def create_app(config: dict[str, Any] | None = None) -> Flask:
    app = Flask(__name__, static_folder="static", static_url_path="/static")
    os.makedirs(app.instance_path, exist_ok=True)

    _load_base_config(app, config)
    _configure_sqlite_engine_options(app)
    _sync_env_overrides(app)

    db.init_app(app)
    migrate.init_app(app, db)
    csrf.init_app(app)

    _configure_cache(app)
    _configure_sessions(app)
    _configure_rate_limiter(app)

    configure_login_manager(app)
    register_middleware(app)
    register_blueprints(app)
    from . import models  # noqa: F401  # ensure models registered for Alembic

    register_template_context(app)
    register_template_filters(app)
    _add_core_routes(app)
    configure_logging(app)
    _install_global_resilience_handlers(app)

    from .management import register_commands

    register_commands(app)
    _run_optional_create_all(app)

    return app


def _load_base_config(app: Flask, config: dict[str, Any] | None) -> None:
    app.config.from_object("app.config.Config")
    if config:
        app.config.update(config)

    if app.config.get("TESTING"):
        app.config.setdefault("WTF_CSRF_ENABLED", False)

    if config and "DATABASE_URL" in config:
        app.config["SQLALCHEMY_DATABASE_URI"] = config["DATABASE_URL"]

    upload_dir = os.path.join(app.root_path, "static", "product_images")
    os.makedirs(upload_dir, exist_ok=True)
    app.config.setdefault("UPLOAD_FOLDER", upload_dir)


def _sync_env_overrides(app: Flask) -> None:
    redis_url_env = os.environ.get("REDIS_URL")
    if redis_url_env and not app.config.get("REDIS_URL"):
        app.config["REDIS_URL"] = redis_url_env


def _configure_cache(app: Flask) -> None:
    redis_url = app.config.get("REDIS_URL")
    cache_config = {
        "CACHE_TYPE": "RedisCache" if redis_url else "SimpleCache",
        "CACHE_DEFAULT_TIMEOUT": app.config.get("CACHE_DEFAULT_TIMEOUT", 300),
    }
    if redis_url:
        cache_config["CACHE_REDIS_URL"] = redis_url

    cache.init_app(app, config=cache_config)
    if app.config.get("ENV") == "production" and cache_config["CACHE_TYPE"] != "RedisCache":
        raise RuntimeError("Redis cache not configured; SimpleCache is not permitted in production.")


def _configure_sessions(app: Flask) -> None:
    session_backend = None
    session_redis = None
<<<<<<< HEAD
    session_pool = None
    session_redis_url = app.config.get('REDIS_URL')
    if session_redis_url:
        try:
            import redis  # type: ignore

            pool_kwargs: dict[str, int] = {}
            max_connections = app.config.get('SESSION_REDIS_MAX_CONNECTIONS')
            if isinstance(max_connections, int) and max_connections > 0:
                pool_kwargs['max_connections'] = max_connections

            session_pool = redis.ConnectionPool.from_url(session_redis_url, **pool_kwargs)
            session_redis = redis.Redis(connection_pool=session_pool)
            session_backend = 'redis'
=======
    session_redis_url = app.config.get("REDIS_URL")

    if session_redis_url:
        try:
            import redis

            session_redis = redis.Redis.from_url(session_redis_url)
            session_backend = "redis"
>>>>>>> 20fa373b
        except Exception as exc:
            logger.warning("Failed to initialize Redis-backed session store (%s); falling back to filesystem.", exc)

<<<<<<< HEAD
    if session_backend == 'redis' and session_redis is not None:
        app.config.setdefault('SESSION_TYPE', 'redis')
        app.config.setdefault('SESSION_PERMANENT', True)
        app.config.setdefault('SESSION_USE_SIGNER', True)
        app.config['SESSION_REDIS'] = session_redis
        if session_pool is not None and app.config.get('SESSION_REDIS_MAX_CONNECTIONS'):
            logger.info(
                "Redis session backend initialised with max_connections=%s",
                app.config.get('SESSION_REDIS_MAX_CONNECTIONS'),
            )
=======
    if session_backend == "redis" and session_redis is not None:
        app.config.setdefault("SESSION_TYPE", "redis")
        app.config.setdefault("SESSION_PERMANENT", True)
        app.config.setdefault("SESSION_USE_SIGNER", True)
        app.config["SESSION_REDIS"] = session_redis
>>>>>>> 20fa373b
    else:
        session_dir = os.path.join(app.instance_path, "session_files")
        os.makedirs(session_dir, exist_ok=True)
        app.config.setdefault("SESSION_FILE_DIR", session_dir)
        app.config.setdefault("SESSION_TYPE", "filesystem")
        app.config.setdefault("SESSION_PERMANENT", True)
        app.config.setdefault("SESSION_USE_SIGNER", True)
        if app.config.get("ENV") == "production":
            raise RuntimeError("Server-side sessions require Redis in production.")

    server_session.init_app(app)


def _configure_rate_limiter(app: Flask) -> None:
    storage_uri = (
        app.config.get("RATELIMIT_STORAGE_URI")
        or app.config.get("RATELIMIT_STORAGE_URL")
        or "memory://"
    )
    app.config["RATELIMIT_STORAGE_URI"] = storage_uri
    limiter.init_app(app)

    if app.config.get("ENV") == "production" and storage_uri.startswith("memory://"):
        raise RuntimeError("Rate limiter storage must be Redis-backed in production.")


def _run_optional_create_all(app: Flask) -> None:
    create_all_disabled = os.environ.get("SQLALCHEMY_DISABLE_CREATE_ALL")
    create_all_enabled = os.environ.get("SQLALCHEMY_ENABLE_CREATE_ALL") in {"1", "true", "True", "yes", "YES"}

    if create_all_disabled:
        logger.info("db.create_all() disabled via SQLALCHEMY_DISABLE_CREATE_ALL")
        return
    if not create_all_enabled:
        logger.info("db.create_all() not enabled; Alembic migrations are the source of truth")
        return

    logger.info("Local dev: creating tables via db.create_all()")
    with app.app_context():
        try:
            db.create_all()
            logger.info("Database tables created/verified")
        except Exception as exc:  # pragma: no cover - dev helper
            logger.warning("Database table creation skipped: %s", exc)

def _configure_sqlite_engine_options(app):
    """Configure SQLite engine options for testing/memory databases"""
    uri = app.config.get("SQLALCHEMY_DATABASE_URI", "")
    if app.config.get("TESTING") or uri.startswith("sqlite"):
        opts = dict(app.config.get("SQLALCHEMY_ENGINE_OPTIONS", {}))
        # Remove pool args that SQLite memory + StaticPool don't accept
        opts.pop("pool_size", None)
        opts.pop("max_overflow", None)
        if uri == "sqlite:///:memory:":
            opts["poolclass"] = StaticPool
            opts["connect_args"] = {"check_same_thread": False}
        app.config["SQLALCHEMY_ENGINE_OPTIONS"] = opts

def _install_global_resilience_handlers(app):
    """Install global DB rollback and friendly maintenance handler."""
    from sqlalchemy.exc import OperationalError, DBAPIError, SQLAlchemyError
    from .extensions import db
    from flask import render_template

    @app.teardown_request
    def _rollback_on_error(exc):
        if exc is not None:
            try:
                db.session.rollback()
            except Exception:
                pass

    @app.errorhandler(OperationalError)
    @app.errorhandler(DBAPIError)
    def _db_error_handler(e):
        try:
            db.session.rollback()
        except Exception:
            pass
        # Return lightweight 503 page; avoid cascading errors if template missing
        try:
            return render_template("errors/maintenance.html"), 503
        except Exception:
            return ("Service temporarily unavailable. Please try again shortly.", 503)

def _add_core_routes(app):
    """Add core application routes"""
    @app.route("/")
    def index():
        """Main landing page with proper routing logic"""
        if current_user.is_authenticated:
            if current_user.user_type == 'developer':
                return redirect(url_for('developer.dashboard'))  # Developers go to developer dashboard
            else:
                return redirect(url_for('app_routes.dashboard'))  # Regular users go to user dashboard
        else:
            return render_template("homepage.html")  # Serve public homepage for unauthenticated users

    @app.route("/homepage")
    def homepage():
        """Public homepage - accessible to all users"""
        return render_template("homepage.html")

    @app.route("/public")
    def public_page():
        """Alternative public page"""
        return render_template("homepage.html")

def _setup_logging(app):
    """Retained for backward compatibility; logging is configured via logging_config."""
    pass<|MERGE_RESOLUTION|>--- conflicted
+++ resolved
@@ -91,7 +91,6 @@
 def _configure_sessions(app: Flask) -> None:
     session_backend = None
     session_redis = None
-<<<<<<< HEAD
     session_pool = None
     session_redis_url = app.config.get('REDIS_URL')
     if session_redis_url:
@@ -106,20 +105,9 @@
             session_pool = redis.ConnectionPool.from_url(session_redis_url, **pool_kwargs)
             session_redis = redis.Redis(connection_pool=session_pool)
             session_backend = 'redis'
-=======
-    session_redis_url = app.config.get("REDIS_URL")
-
-    if session_redis_url:
-        try:
-            import redis
-
-            session_redis = redis.Redis.from_url(session_redis_url)
-            session_backend = "redis"
->>>>>>> 20fa373b
         except Exception as exc:
             logger.warning("Failed to initialize Redis-backed session store (%s); falling back to filesystem.", exc)
 
-<<<<<<< HEAD
     if session_backend == 'redis' and session_redis is not None:
         app.config.setdefault('SESSION_TYPE', 'redis')
         app.config.setdefault('SESSION_PERMANENT', True)
@@ -130,13 +118,6 @@
                 "Redis session backend initialised with max_connections=%s",
                 app.config.get('SESSION_REDIS_MAX_CONNECTIONS'),
             )
-=======
-    if session_backend == "redis" and session_redis is not None:
-        app.config.setdefault("SESSION_TYPE", "redis")
-        app.config.setdefault("SESSION_PERMANENT", True)
-        app.config.setdefault("SESSION_USE_SIGNER", True)
-        app.config["SESSION_REDIS"] = session_redis
->>>>>>> 20fa373b
     else:
         session_dir = os.path.join(app.instance_path, "session_files")
         os.makedirs(session_dir, exist_ok=True)
