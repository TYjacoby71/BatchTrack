import os
import logging
from flask import Flask, redirect, url_for, render_template
from flask_login import current_user
from sqlalchemy.pool import StaticPool

# Import extensions and new modules
from .extensions import db, migrate, csrf, limiter, cache, server_session
from .authz import configure_login_manager
from .middleware import register_middleware
from .template_context import register_template_context
from .blueprints_registry import register_blueprints
from .utils.template_filters import register_template_filters
from .logging_config import configure_logging
from .blueprints.api.drawer_actions import drawer_actions_bp
from .blueprints.api.routes import api_bp

logger = logging.getLogger(__name__)

def create_app(config=None):
    """Create and configure Flask application"""
    app = Flask(__name__, static_folder="static", static_url_path="/static")
    os.makedirs(app.instance_path, exist_ok=True)

    # Load configuration
    app.config.from_object("app.config.Config")
    if config:
        app.config.update(config)

    # Testing configuration
    if app.config.get('TESTING'):
        # Keep CSRF disabled for form tests, but allow login security to function
        app.config.setdefault("WTF_CSRF_ENABLED", False)

    # Tests pass DATABASE_URL; SQLAlchemy wants SQLALCHEMY_DATABASE_URI
    if config and "DATABASE_URL" in config:
        app.config["SQLALCHEMY_DATABASE_URI"] = config["DATABASE_URL"]

    app.config['UPLOAD_FOLDER'] = 'static/product_images'
    os.makedirs('static/product_images', exist_ok=True)

    # SQLite engine options for tests/memory databases
    _configure_sqlite_engine_options(app)

    # Initialize extensions
    db.init_app(app)
    migrate.init_app(app, db)
    csrf.init_app(app)
    
    # Configure cache (Redis in production, simple in development)
    cache_config = {
        'CACHE_TYPE': 'RedisCache' if app.config.get('REDIS_URL') else 'SimpleCache',
        'CACHE_DEFAULT_TIMEOUT': 300,
    }
    if app.config.get('REDIS_URL'):
        cache_config['CACHE_REDIS_URL'] = app.config['REDIS_URL']
    
    cache.init_app(app, config=cache_config)
    if app.config.get('ENV') == 'production' and cache_config.get('CACHE_TYPE') != 'RedisCache':
        message = "Redis cache not configured; falling back to SimpleCache is not permitted in production."
        logger.error(message)
        raise RuntimeError(message)

    # Configure server-side sessions
    session_backend = None
    session_redis = None
    redis_url = app.config.get('REDIS_URL')
    if redis_url:
        try:
            import redis  # type: ignore
            session_redis = redis.Redis.from_url(redis_url)
            session_backend = 'redis'
        except Exception as exc:
            logger.warning("Failed to initialize Redis-backed session store (%s); falling back to filesystem.", exc)
    if not session_backend:
        session_backend = 'filesystem'
        session_dir = os.path.join(app.instance_path, 'session_files')
        os.makedirs(session_dir, exist_ok=True)
        app.config.setdefault('SESSION_FILE_DIR', session_dir)

    if session_backend == 'redis' and session_redis is not None:
        app.config.setdefault('SESSION_TYPE', 'redis')
        app.config.setdefault('SESSION_PERMANENT', True)
        app.config.setdefault('SESSION_USE_SIGNER', True)
        app.config['SESSION_REDIS'] = session_redis
    else:
        app.config.setdefault('SESSION_TYPE', 'filesystem')
        app.config.setdefault('SESSION_PERMANENT', True)
        app.config.setdefault('SESSION_USE_SIGNER', True)
        if app.config.get('ENV') == 'production':
            message = "Server-side sessions require Redis in production. Set REDIS_URL to a Redis instance."
            logger.error(message)
            raise RuntimeError(message)

    server_session.init_app(app)
    
    # Configure rate limiter with Redis storage in production
    limiter_storage_uri = app.config.get('RATELIMIT_STORAGE_URI')
    if limiter_storage_uri:
<<<<<<< HEAD
        app.config['RATELIMIT_STORAGE_URI'] = limiter_storage_uri
    limiter.init_app(app)
=======
        limiter.init_app(app, storage_uri=limiter_storage_uri)
    else:
        limiter.init_app(app)
    if app.config.get('ENV') == 'production' and (not limiter_storage_uri or str(limiter_storage_uri).startswith('memory://')):
        message = "Rate limiter storage must be Redis-backed in production. Set RATELIMIT_STORAGE_URI accordingly."
        logger.error(message)
        raise RuntimeError(message)
>>>>>>> 51b50273
    configure_login_manager(app)

    # Session lifetime should come from config classes; avoid overriding here

    # Clear all dismissed alerts on app restart - Flask 2.2+ compatible
    with app.app_context():
        # Sessions will be cleared automatically on app restart since we're using the default session interface
        pass

    # Register application components
    register_middleware(app)
    register_blueprints(app)
    # Import models for Alembic
    from . import models

    # Only create tables when explicitly enabled for local/dev throwaway setups.
    # Honor legacy disable flag if present.
    create_all_disabled = os.environ.get('SQLALCHEMY_DISABLE_CREATE_ALL')
    create_all_enabled = os.environ.get('SQLALCHEMY_ENABLE_CREATE_ALL') in {"1", "true", "True", "yes", "YES"}

    if create_all_disabled:
        logger.info("🔒 db.create_all() disabled via SQLALCHEMY_DISABLE_CREATE_ALL")
    elif create_all_enabled:
        logger.info("🔧 Local dev: creating tables via db.create_all()")
        with app.app_context():
            try:
                db.create_all()
                logger.info("✅ Database tables created/verified")
            except Exception as e:
                logger.warning(f"⚠️  Database table creation skipped: {e}")
    else:
        logger.info("🔒 db.create_all() not enabled; Alembic migrations are the source of truth")

    # Register context processors
    register_template_context(app)
    # Register template filters
    register_template_filters(app)


    # Add core routes
    _add_core_routes(app)

    # Configure centralized logging
    configure_logging(app)

    # Install global resilience (DB rollback + maintenance page)
    _install_global_resilience_handlers(app)

    # Register CLI commands
    from .management import register_commands
    register_commands(app)

    return app

def _configure_sqlite_engine_options(app):
    """Configure SQLite engine options for testing/memory databases"""
    uri = app.config.get("SQLALCHEMY_DATABASE_URI", "")
    if app.config.get("TESTING") or uri.startswith("sqlite"):
        opts = dict(app.config.get("SQLALCHEMY_ENGINE_OPTIONS", {}))
        # Remove pool args that SQLite memory + StaticPool don't accept
        opts.pop("pool_size", None)
        opts.pop("max_overflow", None)
        if uri == "sqlite:///:memory:":
            opts["poolclass"] = StaticPool
            opts["connect_args"] = {"check_same_thread": False}
        app.config["SQLALCHEMY_ENGINE_OPTIONS"] = opts


def _configure_cache(app):
    """Initialise the shared cache (Redis in production, NullCache otherwise)."""
    env = os.environ.get('ENV', 'development').lower()
    cache_type = app.config.get('CACHE_TYPE')
    redis_url = app.config.get('CACHE_REDIS_URL') or app.config.get('REDIS_URL')
    cache_timeout = app.config.get('CACHE_DEFAULT_TIMEOUT', 300)

    if not cache_type:
        if redis_url:
            cache_type = 'RedisCache'
        else:
            cache_type = 'NullCache'

    if cache_type == 'RedisCache' and not redis_url:
        raise RuntimeError('CACHE_REDIS_URL (or REDIS_URL) must be set when using RedisCache.')

    if cache_type == 'NullCache' and env == 'production':
        raise RuntimeError('A shared cache backend (e.g. Redis) is required in production.')

    cache_config = {
        'CACHE_TYPE': cache_type,
        'CACHE_DEFAULT_TIMEOUT': cache_timeout,
    }

    if cache_type == 'RedisCache':
        cache_config['CACHE_REDIS_URL'] = redis_url

    cache.init_app(app, config=cache_config)


def _configure_rate_limiter(app):
    """Initialise limiter with shared storage (Redis) when available."""
    env = os.environ.get('ENV', 'development').lower()
    storage_uri = (
        app.config.get('RATELIMIT_STORAGE_URI')
        or app.config.get('RATELIMIT_STORAGE_URL')
        or 'memory://'
    )

    if storage_uri.startswith('memory://') and env == 'production':
        raise RuntimeError('A shared rate limit storage backend is required in production.')

    limiter.init_app(app, storage_uri=storage_uri)

def _install_global_resilience_handlers(app):
    """Install global DB rollback and friendly maintenance handler."""
    from sqlalchemy.exc import OperationalError, DBAPIError, SQLAlchemyError
    from .extensions import db
    from flask import render_template

    @app.teardown_request
    def _rollback_on_error(exc):
        if exc is not None:
            try:
                db.session.rollback()
            except Exception:
                pass

    @app.errorhandler(OperationalError)
    @app.errorhandler(DBAPIError)
    def _db_error_handler(e):
        try:
            db.session.rollback()
        except Exception:
            pass
        # Return lightweight 503 page; avoid cascading errors if template missing
        try:
            return render_template("errors/maintenance.html"), 503
        except Exception:
            return ("Service temporarily unavailable. Please try again shortly.", 503)

def _add_core_routes(app):
    """Add core application routes"""
    @app.route("/")
    def index():
        """Main landing page with proper routing logic"""
        if current_user.is_authenticated:
            if current_user.user_type == 'developer':
                return redirect(url_for('developer.dashboard'))  # Developers go to developer dashboard
            else:
                return redirect(url_for('app_routes.dashboard'))  # Regular users go to user dashboard
        else:
            return render_template("homepage.html")  # Serve public homepage for unauthenticated users

    @app.route("/homepage")
    def homepage():
        """Public homepage - accessible to all users"""
        return render_template("homepage.html")

    @app.route("/public")
    def public_page():
        """Alternative public page"""
        return render_template("homepage.html")

def _setup_logging(app):
    """Retained for backward compatibility; logging is configured via logging_config."""
    pass<|MERGE_RESOLUTION|>--- conflicted
+++ resolved
@@ -97,10 +97,6 @@
     # Configure rate limiter with Redis storage in production
     limiter_storage_uri = app.config.get('RATELIMIT_STORAGE_URI')
     if limiter_storage_uri:
-<<<<<<< HEAD
-        app.config['RATELIMIT_STORAGE_URI'] = limiter_storage_uri
-    limiter.init_app(app)
-=======
         limiter.init_app(app, storage_uri=limiter_storage_uri)
     else:
         limiter.init_app(app)
@@ -108,7 +104,7 @@
         message = "Rate limiter storage must be Redis-backed in production. Set RATELIMIT_STORAGE_URI accordingly."
         logger.error(message)
         raise RuntimeError(message)
->>>>>>> 51b50273
+
     configure_login_manager(app)
 
     # Session lifetime should come from config classes; avoid overriding here
