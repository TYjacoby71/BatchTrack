from __future__ import annotations

from flask import current_app
from flask_caching import Cache
from flask_limiter import Limiter
from flask_limiter.util import get_remote_address
from flask_login import LoginManager, current_user
from flask_migrate import Migrate
from flask_session import Session
from flask_sqlalchemy import SQLAlchemy
from flask_wtf.csrf import CSRFProtect

__all__ = [
    "db",
    "migrate",
    "csrf",
    "cache",
    "limiter",
    "server_session",
    "mail",
    "login_manager",
]

db = SQLAlchemy()
migrate = Migrate(compare_type=True, render_as_batch=True)
csrf = CSRFProtect()
cache = Cache()
<<<<<<< HEAD
limiter = Limiter(
    key_func=get_remote_address, 
    default_limits=["5000/hour", "1000/minute"]
=======


def _default_rate_limits():
    """Resolve default rate limits from config or fall back to safe defaults."""
    config_value = current_app.config.get("RATELIMIT_DEFAULT")
    if isinstance(config_value, str) and config_value.strip():
        normalized = (
            config_value.replace(",", ";")
            .replace("|", ";")
            .split(";")
        )
        limits = [entry.strip() for entry in normalized if entry.strip()]
        if limits:
            return limits
    return ["5000 per hour", "1000 per minute"]


def _limiter_key_func():
    """Use per-user keys for authenticated traffic; fall back to IP address."""
    try:
        if current_user.is_authenticated:
            user_id = current_user.get_id()
            if user_id:
                return f"user:{user_id}"
    except Exception:
        pass
    return get_remote_address()


limiter = Limiter(
    key_func=_limiter_key_func,
    default_limits=_default_rate_limits,
>>>>>>> 387358b9
)
server_session = Session()

try:
    from flask_mail import Mail

    mail = Mail()
except ImportError:  # pragma: no cover - optional dependency
    class _MailStub:
        def send(self, *_, **__):
            raise RuntimeError("Flask-Mail is not installed; install it to send email.")

    mail = _MailStub()

login_manager = LoginManager()
login_manager.login_view = "auth.login"
login_manager.login_message = "Please log in to access this page."
login_manager.login_message_category = "info"


@login_manager.user_loader
def load_user(user_id: str):
    from .models import User

    try:
        user_id_int = int(user_id)
    except (TypeError, ValueError):
        return None
    return db.session.get(User, user_id_int)<|MERGE_RESOLUTION|>--- conflicted
+++ resolved
@@ -25,12 +25,6 @@
 migrate = Migrate(compare_type=True, render_as_batch=True)
 csrf = CSRFProtect()
 cache = Cache()
-<<<<<<< HEAD
-limiter = Limiter(
-    key_func=get_remote_address, 
-    default_limits=["5000/hour", "1000/minute"]
-=======
-
 
 def _default_rate_limits():
     """Resolve default rate limits from config or fall back to safe defaults."""
@@ -62,7 +56,6 @@
 limiter = Limiter(
     key_func=_limiter_key_func,
     default_limits=_default_rate_limits,
->>>>>>> 387358b9
 )
 server_session = Session()
 
