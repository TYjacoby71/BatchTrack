from flask_sqlalchemy import SQLAlchemy
from flask_migrate import Migrate
from flask_wtf.csrf import CSRFProtect
from flask_limiter import Limiter
from flask_limiter.util import get_remote_address
from flask_caching import Cache
<<<<<<< HEAD
=======
from flask_login import LoginManager

db = SQLAlchemy()
migrate = Migrate()
csrf = CSRFProtect()
cache = Cache()
limiter = Limiter(
    key_func=get_remote_address,
    default_limits=["200 per day", "50 per hour"]
)
>>>>>>> 8370c1ac

# Add Flask-Mail import with fallback
try:
    from flask_mail import Mail
    mail = Mail()
except ImportError:
    # Flask-Mail not installed - create a dummy object
    mail = None

<<<<<<< HEAD
db = SQLAlchemy()
# Enable robust autogeneration and SQLite-friendly alters
migrate = Migrate(compare_type=True, render_as_batch=True)
login_manager = LoginManager()
csrf = CSRFProtect()
limiter = Limiter(key_func=get_remote_address)
cache = Cache()
=======
>>>>>>> 8370c1ac

# Configure login manager
login_manager = LoginManager()
login_manager.login_view = 'auth.login'
login_manager.login_message = 'Please log in to access this page.'
login_manager.login_message_category = 'info'

@login_manager.user_loader
def load_user(user_id):
    from .models.models import User
    return db.session.get(User, int(user_id))<|MERGE_RESOLUTION|>--- conflicted
+++ resolved
@@ -4,19 +4,6 @@
 from flask_limiter import Limiter
 from flask_limiter.util import get_remote_address
 from flask_caching import Cache
-<<<<<<< HEAD
-=======
-from flask_login import LoginManager
-
-db = SQLAlchemy()
-migrate = Migrate()
-csrf = CSRFProtect()
-cache = Cache()
-limiter = Limiter(
-    key_func=get_remote_address,
-    default_limits=["200 per day", "50 per hour"]
-)
->>>>>>> 8370c1ac
 
 # Add Flask-Mail import with fallback
 try:
@@ -26,7 +13,6 @@
     # Flask-Mail not installed - create a dummy object
     mail = None
 
-<<<<<<< HEAD
 db = SQLAlchemy()
 # Enable robust autogeneration and SQLite-friendly alters
 migrate = Migrate(compare_type=True, render_as_batch=True)
@@ -34,8 +20,6 @@
 csrf = CSRFProtect()
 limiter = Limiter(key_func=get_remote_address)
 cache = Cache()
-=======
->>>>>>> 8370c1ac
 
 # Configure login manager
 login_manager = LoginManager()
