--- conflicted
+++ resolved
@@ -29,37 +29,13 @@
     })
 
     with app.app_context():
-<<<<<<< HEAD
         db.drop_all()
         db.create_all()
 
-=======
-        # Prefer Alembic migrations to build schema if available; fallback to create_all for unit tests
-        try:
-            os.environ.setdefault('SQLALCHEMY_DISABLE_CREATE_ALL', '1')
-            # Build schema solely via migrations for closer prod parity
-            from flask.cli import ScriptInfo
-            # Invoke upgrade programmatically
-            from flask_migrate import upgrade
-            upgrade()
-        except Exception:
-            # If migrations are not runnable in test context, fall back to create_all
-            os.environ.pop('SQLALCHEMY_DISABLE_CREATE_ALL', None)
-            db.create_all()
-
-        _ensure_sqlite_schema_columns()
-
-        # Create basic test data
->>>>>>> 8f76727e
         _create_test_data()
 
     yield app
 
-<<<<<<< HEAD
-=======
-    # Clean up database
-    with app.app_context():
->>>>>>> 8f76727e
         db.drop_all()
 
 
