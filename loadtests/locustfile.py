"""
Locust scenarios that exercise concurrent recipe planning, batch creation,
inventory adjustments, SKU updates, and public-library browsing with
per-user session isolation to avoid session guard collisions.
"""

import json
import os
import queue
import random
import re
import time
from typing import Dict, List, Optional, Tuple

from bs4 import BeautifulSoup
from locust import HttpUser, between, task
from locust.exception import RescheduleTask


CACHE_TTL_SECONDS = int(os.getenv("LOCUST_CACHE_TTL", "120"))
DEFAULT_PASSWORD = os.getenv("LOCUST_USER_PASSWORD", "loadtest123")
DEFAULT_USERNAME_BASE = os.getenv("LOCUST_USER_BASE", "loadtest_user")
DEFAULT_USER_COUNT = int(os.getenv("LOCUST_USER_COUNT", "10000"))


def _load_credential_source() -> List[Dict[str, str]]:
    """Load credential definitions from env or fall back to sequential pattern."""
    raw = os.getenv("LOCUST_USER_CREDENTIALS")
    if raw:
        try:
            loaded = json.loads(raw)
            if isinstance(loaded, list):
                credentials = [
                    creds for creds in loaded
                    if isinstance(creds, dict) and {"username", "password"} <= set(creds.keys())
                ]
                print(f"📋 Loaded {len(credentials)} credentials from LOCUST_USER_CREDENTIALS")
                return credentials
        except json.JSONDecodeError:
            print("❌ Failed to parse LOCUST_USER_CREDENTIALS JSON")

    # Fall back to sequential pattern
    credentials = [
        {"username": f"{DEFAULT_USERNAME_BASE}{i}", "password": DEFAULT_PASSWORD}
        for i in range(1, DEFAULT_USER_COUNT + 1)
    ]
    print(f"📋 Generated {len(credentials)} sequential credentials ({DEFAULT_USERNAME_BASE}1-{DEFAULT_USER_COUNT})")
    return credentials


class CredentialPool:
    """Queue-backed pool to guarantee one active session per test user."""

    def __init__(self):
        self._pool = queue.Queue()
        credentials = _load_credential_source()
        
        if not credentials:
            raise RuntimeError("❌ No credentials available! Run: python loadtests/test_user_generator.py create --count=10000")
            
        for creds in credentials:
            self._pool.put(creds)
        
        print(f"✅ Credential pool initialized with {len(credentials)} users")
        print(f"   Pattern: {credentials[0]['username']} ... {credentials[-1]['username']}")
        print(f"   Password: {credentials[0]['password']}")

    def acquire(self) -> Dict[str, str]:
        try:
            return self._pool.get(timeout=5)
        except queue.Empty as exc:  # pragma: no cover - defensive
            remaining_size = self._pool.qsize()
            raise RuntimeError(f"No available load-test users (pool size: {remaining_size}). You may need more test users or fewer concurrent Locust users.") from exc

    def release(self, creds: Optional[Dict[str, str]]) -> None:
        if creds:
            self._pool.put(creds)


CREDENTIAL_POOL = CredentialPool()


def _extract_csrf_token(html: str) -> Optional[str]:
    """Pull CSRF token from a login form or meta tag."""
    try:
        soup = BeautifulSoup(html, "html.parser")
        field = soup.find("input", {"name": "csrf_token"})
        if field and field.get("value"):
            return field.get("value")
        meta = soup.find("meta", {"name": "csrf-token"})
        if meta and meta.get("content"):
            return meta.get("content")
    except Exception:
        return None
    return None


def _extract_ids(pattern: str, text: str) -> List[int]:
    """Helper to extract integer IDs from HTML snippets."""
    ids = set()
    for match in re.findall(pattern, text):
        try:
            ids.add(int(match))
        except ValueError:
            continue
    return sorted(ids)


class AuthenticatedMixin:
    """Reusable auth + caching helpers for stateful users."""

    credential: Optional[Dict[str, str]] = None
    _active_username: Optional[str] = None
    recipe_ids: List[int]
    library_recipe_ids: List[Tuple[int, str]]
    inventory_item_ids: List[int]
    product_ids: List[int]
    sku_inventory_ids: List[int]
    _cache_refreshed_at: float

    def on_start(self):
        """Claim a test account, log in, and seed caches."""
        try:
            self.credential = CREDENTIAL_POOL.acquire()
<<<<<<< HEAD
            self._active_username = self.credential.get("username")
=======
            print(f"🔐 {self.__class__.__name__} acquired credential: {self.credential['username']}")
>>>>>>> d4000fa5
        except RuntimeError as exc:
            print(f"❌ {self.__class__.__name__} failed to acquire credential: {exc}")
            raise RescheduleTask(str(exc)) from exc

        try:
            self._login_with_credential()
<<<<<<< HEAD
        except RescheduleTask as exc:
            username = self._active_username or "unknown"
            print(f"❌ {self.__class__.__name__} login failed for {username}: {exc}")
            raise
=======
            print(f"✅ {self.__class__.__name__} logged in successfully: {self.credential['username']}")
        except Exception as exc:
            print(f"❌ {self.__class__.__name__} login failed for {self.credential['username']}: {exc}")
            raise
            
>>>>>>> d4000fa5
        self.recipe_ids = []
        self.library_recipe_ids = []
        self.inventory_item_ids = []
        self.product_ids = []
        self.sku_inventory_ids = []
        self._cache_refreshed_at = 0.0
        self.ensure_domain_cache(force=True)

    def on_stop(self):
        """Release the credential so another simulated user can reuse it."""
        if self.credential:
            CREDENTIAL_POOL.release(self.credential)
            self.credential = None
        self._active_username = None

    def _login_with_credential(self) -> None:
        """Execute the login form flow with CSRF handling."""
        login_page = self.client.get("/auth/login", name="auth.login.page")
        if login_page.status_code != 200:
            print(f"❌ Login page unavailable: {login_page.status_code}")
            raise RescheduleTask("Login page unavailable")

        token = _extract_csrf_token(login_page.text)
        payload = {
            "username": self.credential["username"],
            "password": self.credential["password"],
        }
        if token:
            payload["csrf_token"] = token

        headers = {
            "Content-Type": "application/x-www-form-urlencoded",
            "Referer": "/auth/login",
        }

        response = self.client.post("/auth/login", data=payload, headers=headers, name="auth.login")
        if response.status_code not in (200, 302):
            print(f"❌ Login failed for {payload['username']}: status={response.status_code}, response={response.text[:200]}...")
            CREDENTIAL_POOL.release(self.credential)
            self.credential = None
            raise RescheduleTask(f"Login failed for {payload['username']}: {response.status_code}")
        else:
            print(f"✅ Login successful for {payload['username']}: status={response.status_code}")

    # -----------------------
    # Cached ID lookups
    # -----------------------
    def ensure_domain_cache(self, *, force: bool = False) -> None:
        now = time.time()
        if not force and (now - self._cache_refreshed_at) < CACHE_TTL_SECONDS:
            return

        self.recipe_ids = self._fetch_recipe_ids()
        self.library_recipe_ids = self._fetch_recipe_library_ids()
        self.inventory_item_ids = self._fetch_inventory_item_ids()
        self.product_ids, self.sku_inventory_ids = self._fetch_product_and_sku_ids()
        self._cache_refreshed_at = now

    def _fetch_recipe_ids(self) -> List[int]:
        resp = self.client.get("/recipes", name="bootstrap.recipes", allow_redirects=True)
        return _extract_ids(r"/recipes/(\d+)/view", resp.text) if resp.status_code == 200 else []

    def _fetch_recipe_library_ids(self) -> List[Tuple[int, str]]:
        resp = self.client.get("/recipes/library", name="bootstrap.recipe_library", allow_redirects=True)
        if resp.status_code != 200:
            return []
        pairs = re.findall(r"/recipes/library/(\d+)-([a-z0-9-]+)", resp.text)
        refs = []
        for recipe_id, slug in pairs:
            try:
                refs.append((int(recipe_id), slug))
            except ValueError:
                continue
        return refs

    def _fetch_inventory_item_ids(self) -> List[int]:
        resp = self.client.get("/api/ingredients", name="bootstrap.inventory.api")
        if resp.status_code != 200:
            return []
        try:
            data = resp.json()
        except json.JSONDecodeError:
            return []
        return [item["id"] for item in data if isinstance(item, dict) and item.get("id")]

    def _fetch_product_and_sku_ids(self) -> Tuple[List[int], List[int]]:
        resp = self.client.get("/products", name="bootstrap.products", allow_redirects=True)
        if resp.status_code != 200:
            return [], []
        product_ids = _extract_ids(r"/products/(\d+)", resp.text)
        sku_ids = _extract_ids(r"/sku/(\d+)", resp.text)
        return product_ids, sku_ids

    # -----------------------
    # Random selection helpers
    # -----------------------
    def pick_recipe_id(self) -> Optional[int]:
        if not self.recipe_ids:
            self.ensure_domain_cache(force=True)
        return random.choice(self.recipe_ids) if self.recipe_ids else None

    def pick_library_recipe_id(self) -> Optional[Tuple[int, str]]:
        if not self.library_recipe_ids:
            self.ensure_domain_cache(force=True)
        return random.choice(self.library_recipe_ids) if self.library_recipe_ids else None

    def pick_inventory_item_id(self) -> Optional[int]:
        if not self.inventory_item_ids:
            self.ensure_domain_cache(force=True)
        return random.choice(self.inventory_item_ids) if self.inventory_item_ids else None

    def pick_product_id(self) -> Optional[int]:
        if not self.product_ids:
            self.ensure_domain_cache(force=True)
        return random.choice(self.product_ids) if self.product_ids else None

    def pick_sku_inventory_id(self) -> Optional[int]:
        if not self.sku_inventory_ids:
            self.ensure_domain_cache(force=True)
        return random.choice(self.sku_inventory_ids) if self.sku_inventory_ids else None


class RecipeOpsUser(AuthenticatedMixin, HttpUser):
    """
    Simulates users that plan recipes, import library entries, and spin up batches.
    """

    wait_time = between(1, 3)
    weight = 4

    @task(4)
    def view_dashboard(self):
        self.client.get("/dashboard", name="dashboard")

    @task(4)
    def list_recipes(self):
        self.client.get("/recipes", name="recipes.list")

    @task(3)
    def plan_recipe(self):
        recipe_id = self.pick_recipe_id()
        if not recipe_id:
            return
        payload = {"scale": round(random.uniform(0.5, 3.0), 2)}
        self.client.post(
            f"/production-planning/recipe/{recipe_id}/plan",
            json=payload,
            name="production.plan",
        )

    @task(3)
    def auto_fill_containers(self):
        recipe_id = self.pick_recipe_id()
        if not recipe_id:
            return
        payload = {
            "scale": round(random.uniform(0.75, 2.5), 2),
            "product_density": round(random.uniform(0.4, 1.4), 2),
            "fill_pct": random.randint(70, 98),
        }
        self.client.post(
            f"/production-planning/recipe/{recipe_id}/auto-fill-containers",
            json=payload,
            name="production.auto_fill",
        )

    @task(4)
    def start_batch(self):
        recipe_id = self.pick_recipe_id()
        if not recipe_id:
            return
        payload = {
            "recipe_id": recipe_id,
            "scale": round(random.uniform(0.5, 4.0), 2),
            "batch_type": random.choice(["ingredient", "product"]),
            "notes": "Locust load-test batch",
            "containers": [],
            "force_start": random.choice([True, False]),
        }
        with self.client.post(
            "/batches/api/start-batch",
            json=payload,
            name="batches.api.start",
            catch_response=True,
        ) as response:
            if response.status_code >= 500:
                response.failure(f"Batch start failed ({response.status_code})")
            else:
                response.success()

    @task(2)
    def view_batch_list(self):
        self.client.get("/batches", name="batches.list")

    @task(2)
    def view_recipe_details(self):
        recipe_id = self.pick_recipe_id()
        if not recipe_id:
            return
        self.client.get(f"/recipes/{recipe_id}/view", name="recipes.detail")

    @task(2)
    def browse_recipe_library(self):
        params = {}
        if random.random() < 0.5:
            params["search"] = random.choice(["soap", "balm", "cookie", "toner"])
        self.client.get("/recipes/library", params=params, name="recipes.library.list")

    @task(1)
    def preview_recipe_import(self):
        library_ref = self.pick_library_recipe_id()
        if not library_ref:
            return
<<<<<<< HEAD
        library_id, slug = library_ref
        detail_path = f"/recipes/library/{library_id}-{slug}"
        self.client.get(detail_path, name="recipes.library.detail")
=======
        # Recipe library detail requires both ID and slug - use placeholder slug for load testing
        self.client.get(f"/recipes/library/{library_id}-test-recipe", name="recipes.library.detail")
>>>>>>> d4000fa5
        with self.client.get(
            f"/recipes/{library_id}/import",
            name="recipes.import",
            catch_response=True,
        ) as response:
            if response.status_code in (200, 302, 303, 403, 404):
                response.success()
            else:
                response.failure(f"Unexpected import status {response.status_code}")


class InventoryOpsUser(AuthenticatedMixin, HttpUser):
    """
    Simulates inventory managers restocking, spoiling, trashing, and auditing items.
    """

    wait_time = between(2, 5)
    weight = 3

    @task(4)
    def inventory_dashboard(self):
        self.client.get("/inventory", name="inventory.list")

    @task(3)
    def view_inventory_item(self):
        item_id = self.pick_inventory_item_id()
        if not item_id:
            return
        self.client.get(f"/inventory/view/{item_id}", name="inventory.view")

    @task(4)
    def adjust_inventory(self):
        item_id = self.pick_inventory_item_id()
        if not item_id:
            return
        change_type = random.choice(["restock", "spoil", "trash"])
        quantity = round(random.uniform(0.25, 5.0), 2)
        payload = {
            "change_type": change_type,
            "quantity": str(quantity),
            "input_unit": "count",
            "notes": f"Locust {change_type}",
        }
        if change_type == "restock":
            payload["cost_entry_type"] = "per_unit"
            payload["cost_per_unit"] = str(round(random.uniform(0.1, 10.0), 2))
        headers = {"X-Requested-With": "XMLHttpRequest"}
        with self.client.post(
            f"/inventory/adjust/{item_id}",
            data=payload,
            headers=headers,
            name=f"inventory.adjust.{change_type}",
            catch_response=True,
        ) as response:
            if response.status_code >= 500:
                response.failure("Inventory adjustment failed")
            else:
                response.success()

    @task(2)
    def expiration_summary(self):
        self.client.get("/expiration/api/summary", name="expiration.summary")

    @task(2)
    def global_items_lookup(self):
        params = {}
        if random.random() < 0.5:
            params["type"] = random.choice(["ingredient", "container", "consumable"])
        self.client.get("/global-items", params=params, name="global.items")


class ProductOpsUser(AuthenticatedMixin, HttpUser):
    """Simulates SKU managers updating finished goods and reconciling product lots."""

    wait_time = between(2, 6)
    weight = 2

    @task(3)
    def list_products(self):
        params = {}
        if random.random() < 0.4:
            params["sort"] = random.choice(["name", "popular", "stock"])
        self.client.get("/products", params=params, name="products.list")

    @task(2)
    def view_product_detail(self):
        product_id = self.pick_product_id()
        if not product_id:
            return
        self.client.get(f"/products/{product_id}", name="products.detail")

    @task(2)
    def view_sku_detail(self):
        sku_id = self.pick_sku_inventory_id()
        if not sku_id:
            return
        self.client.get(f"/sku/{sku_id}", name="sku.detail")

    @task(3)
    def adjust_product_inventory(self):
        sku_id = self.pick_sku_inventory_id()
        if not sku_id:
            return
        change_type = random.choice(["restock", "sale", "spoil", "trash"])
        payload = {
            "change_type": change_type,
            "quantity": round(random.uniform(1, 10), 2),
            "unit": "count",
            "notes": f"Locust {change_type}",
        }
        if change_type == "sale":
            payload["sale_price"] = round(random.uniform(5, 75), 2)
        headers = {"Content-Type": "application/json"}
        with self.client.post(
            f"/products/inventory/adjust/{sku_id}",
            json=payload,
            headers=headers,
            name=f"products.inventory.{change_type}",
            catch_response=True,
        ) as response:
            if response.status_code >= 500:
                response.failure("Product inventory adjustment failed")
            else:
                response.success()


class AnonymousUser(HttpUser):
    """Public-only traffic to keep cache warm without authentication."""

    wait_time = between(3, 8)
    weight = 1

    @task(4)
    def view_homepage(self):
        self.client.get("/", name="public.homepage")

    @task(3)
    def view_tools_index(self):
        self.client.get("/tools", name="public.tools")

    @task(3)
    def browse_global_items(self):
        params = {}
        if random.random() < 0.5:
            params["type"] = random.choice(["ingredient", "container"])
        self.client.get("/global-items", params=params, name="public.global_items")

    @task(2)
    def recipe_library_public(self):
        self.client.get("/recipes/library", name="public.recipe_library")

    @task(1)
    def signup_page(self):
        self.client.get("/auth/signup", name="public.signup")<|MERGE_RESOLUTION|>--- conflicted
+++ resolved
@@ -122,29 +122,17 @@
         """Claim a test account, log in, and seed caches."""
         try:
             self.credential = CREDENTIAL_POOL.acquire()
-<<<<<<< HEAD
             self._active_username = self.credential.get("username")
-=======
-            print(f"🔐 {self.__class__.__name__} acquired credential: {self.credential['username']}")
->>>>>>> d4000fa5
         except RuntimeError as exc:
             print(f"❌ {self.__class__.__name__} failed to acquire credential: {exc}")
             raise RescheduleTask(str(exc)) from exc
 
         try:
             self._login_with_credential()
-<<<<<<< HEAD
         except RescheduleTask as exc:
             username = self._active_username or "unknown"
             print(f"❌ {self.__class__.__name__} login failed for {username}: {exc}")
             raise
-=======
-            print(f"✅ {self.__class__.__name__} logged in successfully: {self.credential['username']}")
-        except Exception as exc:
-            print(f"❌ {self.__class__.__name__} login failed for {self.credential['username']}: {exc}")
-            raise
-            
->>>>>>> d4000fa5
         self.recipe_ids = []
         self.library_recipe_ids = []
         self.inventory_item_ids = []
@@ -358,14 +346,9 @@
         library_ref = self.pick_library_recipe_id()
         if not library_ref:
             return
-<<<<<<< HEAD
         library_id, slug = library_ref
         detail_path = f"/recipes/library/{library_id}-{slug}"
         self.client.get(detail_path, name="recipes.library.detail")
-=======
-        # Recipe library detail requires both ID and slug - use placeholder slug for load testing
-        self.client.get(f"/recipes/library/{library_id}-test-recipe", name="recipes.library.detail")
->>>>>>> d4000fa5
         with self.client.get(
             f"/recipes/{library_id}/import",
             name="recipes.import",
