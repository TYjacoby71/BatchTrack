--- conflicted
+++ resolved
@@ -168,16 +168,6 @@
             "Referer": "/auth/login",
         }
 
-<<<<<<< HEAD
-        response = self.client.post("/auth/login", data=payload, headers=headers, name="auth.login", allow_redirects=False)
-        
-        # Check for successful login (should redirect or return 200)
-        if response.status_code == 302:
-            # Follow the redirect to complete login
-            redirect_url = response.headers.get('Location', '/dashboard')
-            if redirect_url.startswith('/'):
-                self.client.get(redirect_url, name="auth.login.redirect")
-=======
         response = self.client.post(
             "/auth/login",
             data=payload,
@@ -196,7 +186,7 @@
                         self.client.get(redirect_url, name=name, allow_redirects=True)
                 except Exception as exc:
                     print(f"⚠️ Redirect follow failed for {payload['username']}: {exc}")
->>>>>>> 387358b9
+
             print(f"✅ Login successful for {payload['username']}: redirected to {redirect_url}")
         elif response.status_code == 200:
             print(f"✅ Login successful for {payload['username']}: status=200")
